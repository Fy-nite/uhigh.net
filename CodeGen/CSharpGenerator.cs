<<<<<<< HEAD
using uhigh.Net.Parser;
using uhigh.Net.Lexer;
using uhigh.Net.Diagnostics;
using System.Text;

namespace uhigh.Net.CodeGen
{
    /// <summary>
    /// The sharp generator class
    /// </summary>
    public class CSharpGenerator
    {
        /// <summary>
        /// The output
        /// </summary>
        private readonly StringBuilder _output = new();
        /// <summary>
        /// The indent level
        /// </summary>
        private int _indentLevel = 0;
        /// <summary>
        /// The usings
        /// </summary>
        private readonly HashSet<string> _usings = new();
        /// <summary>
        /// The import mappings
        /// </summary>
        private readonly Dictionary<string, string> _importMappings = new();
        /// <summary>
        /// The diagnostics
        /// </summary>
        private DiagnosticsReporter _diagnostics = new();
        /// <summary>
        /// The root namespace
        /// </summary>
        private string _rootNamespace = "Generated";
        /// <summary>
        /// The class name
        /// </summary>
        private string _className = "Program";
        /// <summary>
        /// The suppress usings
        /// </summary>
        private bool _suppressUsings = false;
        /// <summary>
        /// The type resolver
        /// </summary>
        private ReflectionTypeResolver? _typeResolver; 

        /// <summary>
        /// Generates the program
        /// </summary>
        /// <param name="program">The program</param>
        /// <param name="diagnostics">The diagnostics</param>
        /// <param name="rootNamespace">The root namespace</param>
        /// <param name="className">The class name</param>
        /// <returns>The string</returns>
        public string Generate(Program program, DiagnosticsReporter? diagnostics = null, string? rootNamespace = null, string? className = null)
        {
            _diagnostics = diagnostics ?? new DiagnosticsReporter();
            _typeResolver = new ReflectionTypeResolver(_diagnostics); // Initialize type resolver
            _output.Clear();
            _indentLevel = 0;
            _usings.Clear();
            _importMappings.Clear();
            _rootNamespace = rootNamespace ?? "Generated";
            _className = className ?? "Program";
            _suppressUsings = false; // Reset flag

            _diagnostics.ReportInfo("Starting C# code generation");

            // Process imports first
            ProcessImports(program);

            // Add using statements only if not suppressed
            if (!_suppressUsings)
            {
                foreach (var usingDirective in _usings.OrderBy(u => u))
                {
                    _output.AppendLine($"using {usingDirective};");
                }
                _output.AppendLine();
            }

            // Generate type aliases as C# using statements
            foreach (var typeAlias in program.Statements.OfType<TypeAliasDeclaration>())
            {
                GenerateTypeAlias(typeAlias);
            }

            // Generate program content
            GenerateProgramContent(program);

            _diagnostics.ReportInfo($"C# code generation completed. Generated {_output.ToString().Split('\n').Length} lines");
            return _output.ToString();
        }

        // Add method to generate code without using statements (for combining multiple files)
        /// <summary>
        /// Generates the without usings using the specified program
        /// </summary>
        /// <param name="program">The program</param>
        /// <param name="diagnostics">The diagnostics</param>
        /// <param name="rootNamespace">The root namespace</param>
        /// <param name="className">The class name</param>
        /// <returns>The string</returns>
        public string GenerateWithoutUsings(Program program, DiagnosticsReporter? diagnostics = null, string? rootNamespace = null, string? className = null)
        {
            _suppressUsings = true;
            return Generate(program, diagnostics, rootNamespace, className);
        }

        // Add method to get collected using statements
        /// <summary>
        /// Gets the collected usings
        /// </summary>
        /// <returns>A hash set of string</returns>
        public HashSet<string> GetCollectedUsings()
        {
            return new HashSet<string>(_usings);
        }

        // Add method to generate combined code from multiple programs
        /// <summary>
        /// Generates the combined using the specified programs
        /// </summary>
        /// <param name="programs">The programs</param>
        /// <param name="diagnostics">The diagnostics</param>
        /// <param name="rootNamespace">The root namespace</param>
        /// <param name="className">The class name</param>
        /// <returns>The string</returns>
        public string GenerateCombined(List<Program> programs, DiagnosticsReporter? diagnostics = null, string? rootNamespace = null, string? className = null)
        {
            _diagnostics = diagnostics ?? new DiagnosticsReporter();
            _output.Clear();
            _indentLevel = 0;
            _usings.Clear();
            _importMappings.Clear();
            _rootNamespace = rootNamespace ?? "Generated";
            _className = className ?? "Program";

            _diagnostics.ReportInfo("Starting combined C# code generation");

            // Collect all using statements from all programs first
            foreach (var program in programs)
            {
                ProcessImports(program);
            }

            // Generate using statements once at the top
            foreach (var usingDirective in _usings.OrderBy(u => u))
            {
                _output.AppendLine($"using {usingDirective};");
            }
            _output.AppendLine();

            // Collect all statements from all programs and organize them by type
            var allNamespaces = new Dictionary<string, List<Statement>>();
            var allClasses = new Dictionary<string, List<Statement>>();
            var allFunctions = new List<FunctionDeclaration>();
            var allStatements = new List<Statement>();
            var mainFunction = (FunctionDeclaration?)null;

            foreach (var program in programs)
            {
                if (program.Statements == null) continue;

                foreach (var statement in program.Statements.Where(s => !(s is ImportStatement)))
                {
                    switch (statement)
                    {
                        case NamespaceDeclaration nsDecl:
                            if (!allNamespaces.ContainsKey(nsDecl.Name))
                                allNamespaces[nsDecl.Name] = new List<Statement>();
                            allNamespaces[nsDecl.Name].AddRange(nsDecl.Members);
                            break;
                        case ClassDeclaration classDecl:
                            if (!allClasses.ContainsKey(classDecl.Name))
                                allClasses[classDecl.Name] = new List<Statement>();
                            allClasses[classDecl.Name].AddRange(classDecl.Members);
                            break;
                        case FunctionDeclaration funcDecl:
                            if (funcDecl.Name == "main")
                                mainFunction = funcDecl;
                            else
                                allFunctions.Add(funcDecl);
                            break;
                        default:
                            allStatements.Add(statement);
                            break;
                    }
                }
            }

            // Generate merged content
            if (allNamespaces.Count > 0)
            {
                // Generate merged namespaces
                foreach (var ns in allNamespaces)
                {
                    _output.AppendLine($"namespace {ns.Key}");
                    _output.AppendLine("{");
                    _indentLevel++;

                    foreach (var member in ns.Value)
                    {
                        GenerateStatement(member);
                    }

                    _indentLevel--;
                    _output.AppendLine("}");
                    _output.AppendLine();
                }
            }

            if (allClasses.Count > 0)
            {
                // Generate merged classes
                foreach (var cls in allClasses)
                {
                    _output.AppendLine($"public class {cls.Key}");
                    _output.AppendLine("{");
                    _indentLevel++;

                    foreach (var member in cls.Value)
                    {
                        GenerateStatement(member);
                    }

                    _indentLevel--;
                    _output.AppendLine("}");
                    _output.AppendLine();
                }
            }

            // If we have loose functions or statements, wrap them in the default namespace/class
            if (allFunctions.Count > 0 || allStatements.Count > 0 || mainFunction != null)
            {
                _output.AppendLine($"namespace {_rootNamespace}");
                _output.AppendLine("{");
                _indentLevel++;
                
                _output.AppendLine($"public class {_className}");
                _output.AppendLine("{");
                _indentLevel++;

                GenerateBuiltInFunctions();

                // Generate all loose statements first
                foreach (var statement in allStatements)
                {
                    GenerateStatement(statement);
                }

                // Generate all functions
                foreach (var function in allFunctions)
                {
                    GenerateFunctionDeclaration(function);
                }

                // Generate main function or method
                if (mainFunction != null)
                {
                    GenerateMainFunction(mainFunction);
                }
                else if (allStatements.Where(s => !(s is FunctionDeclaration)).Any())
                {
                    // Generate main method for loose statements
                    GenerateMainMethod(allStatements.Where(s => !(s is FunctionDeclaration)).Cast<ASTNode>().ToList());
                }

                _indentLevel--;
                _output.AppendLine("}");
                _indentLevel--;
                _output.AppendLine("}");
            }

            _diagnostics.ReportInfo($"Combined C# code generation completed. Generated {_output.ToString().Split('\n').Length} lines");
            return _output.ToString();
        }

        // Helper method to generate program content without using statements
        /// <summary>
        /// Generates the program content without usings using the specified program
        /// </summary>
        /// <param name="program">The program</param>
        private void GenerateProgramContentWithoutUsings(Program program)
        {
            if (program.Statements == null) return;

            var hasNamespace = program.Statements.Any(s => s is NamespaceDeclaration);
            var hasClass = program.Statements.Any(s => s is ClassDeclaration);
            
            // Generate the source structure directly without wrapping or using statements
            foreach (var statement in program.Statements.Where(s => !(s is ImportStatement)))
            {
                GenerateStatement(statement);
            }
        }

        /// <summary>
        /// Processes the imports using the specified program
        /// </summary>
        /// <param name="program">The program</param>
        private void ProcessImports(Program program)
        {
            if (program.Statements == null) return;

            foreach (var statement in program.Statements.OfType<ImportStatement>())
            {
                ProcessImportStatement(statement);
            }

            // Add default usings
            _usings.Add("System");
            _usings.Add("System.Collections.Generic");
            _usings.Add("System.Linq");
            _usings.Add("System.Threading.Tasks");
        }

        /// <summary>
        /// Processes the import statement using the specified import
        /// </summary>
        /// <param name="import">The import</param>
        private void ProcessImportStatement(ImportStatement import)
        {
            if (import.AssemblyName.EndsWith(".dll"))
            {
                // Custom assembly - add to mappings for later reference loading
                _importMappings[import.ClassName] = import.AssemblyName;
            }
            else
            {
                // System namespace or any namespace: add the full namespace
                if (!string.IsNullOrWhiteSpace(import.ClassName))
                {
                    _usings.Add(import.ClassName);
                }
            }
        }

        /// <summary>
        /// Generates the program content using the specified program
        /// </summary>
        /// <param name="program">The program</param>
        private void GenerateProgramContent(Program program)
        {
            if (program.Statements == null) return;

            var hasNamespace = program.Statements.Any(s => s is NamespaceDeclaration);
            var hasClass = program.Statements.Any(s => s is ClassDeclaration);
            var hasMainFunction = program.Statements.OfType<FunctionDeclaration>().Any(f => f.Name == "main");
            
            // If source has its own namespace/class structure, use it as-is
            if (hasNamespace || hasClass)
            {
                // Generate the source structure directly without wrapping
                foreach (var statement in program.Statements.Where(s => !(s is ImportStatement)))
                {
                    GenerateStatement(statement);
                }
            }
            else
            {
                // Generate default wrapper namespace and class for loose statements/functions
                _output.AppendLine($"namespace {_rootNamespace}");
                _output.AppendLine("{");
                _indentLevel++;
                GenerateDefaultProgram(program);
                _indentLevel--;
                _output.AppendLine("}");
            }
        }

        /// <summary>
        /// Generates the default program using the specified program
        /// </summary>
        /// <param name="program">The program</param>
        private void GenerateDefaultProgram(Program program)
        {
            Indent();
            _output.AppendLine($"public class {_className}");
            Indent();
            _output.AppendLine("{");
            _indentLevel++;

            GenerateBuiltInFunctions();

            var statements = program.Statements?.Where(s => !(s is ImportStatement) && !(s is NamespaceDeclaration)).ToList();
            var mainFunction = statements?.OfType<FunctionDeclaration>().FirstOrDefault(f => f.Name == "main");
            var hasMainFunction = mainFunction != null;

            if (statements != null)
            {
                foreach (var statement in statements)
                {
                    if (statement is FunctionDeclaration funcDecl)
                    {
                        if (funcDecl.Name == "main")
                        {
                            GenerateMainFunction(funcDecl);
                        }
                        else
                        {
                            GenerateFunctionDeclaration(funcDecl);
                        }
                    }
                    else
                    {
                        GenerateStatement(statement);
                    }
                }
            }

            if (!hasMainFunction)
            {
                GenerateMainMethod(statements?.Where(s => !(s is FunctionDeclaration)).Cast<ASTNode>().ToList());
            }

            _indentLevel--;
            Indent();
            _output.AppendLine("}");
        }

        /// <summary>
        /// Generates the built in functions
        /// </summary>
        private void GenerateBuiltInFunctions()
        {
            // don't generate built-in functions since we have the standard library
            _output.AppendLine("// Built-in functions are now part of the standard library");
            _output.AppendLine("// You can use them directly without generating here\n");
        }

        /// <summary>
        /// Generates the main method using the specified statements
        /// </summary>
        /// <param name="statements">The statements</param>
        private void GenerateMainMethod(List<ASTNode>? statements)
        {
            Indent();
            _output.AppendLine("public static void Main(string[] args)");
            Indent();
            _output.AppendLine("{");
            _indentLevel++;

            if (statements != null)
            {
                foreach (var statement in statements)
                {
                    GenerateStatement(statement);
                }
            }

            _indentLevel--;
            Indent();
            _output.AppendLine("}");
            _output.AppendLine();
        }

        /// <summary>
        /// Generates the main function using the specified main func
        /// </summary>
        /// <param name="mainFunc">The main func</param>
        private void GenerateMainFunction(FunctionDeclaration mainFunc)
        {
            Indent();
            _output.AppendLine("public static void Main(string[] args)");
            Indent();
            _output.AppendLine("{");
            _indentLevel++;

            foreach (var stmt in mainFunc.Body)
            {
                GenerateStatement(stmt);
            }

            _indentLevel--;
            Indent();
            _output.AppendLine("}");
            _output.AppendLine();
        }

        /// <summary>
        /// Generates the class declaration using the specified class decl
        /// </summary>
        /// <param name="classDecl">The class decl</param>
        private void GenerateClassDeclaration(ClassDeclaration classDecl)
        {
            // Check for external attribute on class
            var hasExternalAttribute = classDecl.Attributes.Any(attr => attr.IsExternal);

            if (hasExternalAttribute)
            {
                _diagnostics.ReportInfo($"Skipping code generation for external class: {classDecl.Name}");
                return;
            }

            // Generate attributes for the class
            GenerateAttributes(classDecl.Attributes);

            Indent();
            
            // Generate modifiers
            if (classDecl.Modifiers.Count > 0)
            {
                _output.Append(string.Join(" ", classDecl.Modifiers) + " ");
            }
            else
            {
                _output.Append("public "); // Default to public
            }
            
            _output.Append("class ");
            _output.Append(classDecl.Name);
            
            if (classDecl.BaseClass != null)
            {
                _output.Append($" : {classDecl.BaseClass}");
            }
            
            _output.AppendLine();
            Indent();
            _output.AppendLine("{");
            _indentLevel++;

            foreach (var member in classDecl.Members)
            {
                GenerateStatement(member);
            }

            _indentLevel--;
            Indent();
            _output.AppendLine("}");
            _output.AppendLine();
        }

        // Add method to generate attributes
        /// <summary>
        /// Generates the attributes using the specified attributes
        /// </summary>
        /// <param name="attributes">The attributes</param>
        private void GenerateAttributes(List<AttributeDeclaration> attributes)
        {
            foreach (var attribute in attributes)
            {
                // Skip μHigh-specific attributes that don't map to C#
                if (attribute.IsExternal || attribute.IsDotNetFunc)
                    continue;

                Indent();
                _output.Append($"[{attribute.Name}");
                
                if (attribute.Arguments.Count > 0)
                {
                    _output.Append("(");
                    for (int i = 0; i < attribute.Arguments.Count; i++)
                    {
                        if (i > 0) _output.Append(", ");
                        GenerateExpression(attribute.Arguments[i]);
                    }
                    _output.Append(")");
                }
                
                _output.AppendLine("]");
            }
        }

        /// <summary>
        /// Generates the statement using the specified statement
        /// </summary>
        /// <param name="statement">The statement</param>
        private void GenerateStatement(ASTNode statement)
        {
            switch (statement)
            {
                case ImportStatement:
                    // Already processed
                    break;
                case TypeAliasDeclaration typeAlias:
                    GenerateTypeAlias(typeAlias);
                    break;
                case NamespaceDeclaration nsDecl:
                    GenerateNamespaceDeclaration(nsDecl);
                    break;
                
                case ClassDeclaration classDecl:
                    GenerateClassDeclaration(classDecl);
                    break;
                case MethodDeclaration methodDecl:
                    GenerateMethodDeclaration(methodDecl);
                    break;
                case FieldDeclaration fieldDecl:
                    GenerateFieldDeclaration(fieldDecl);
                    break;
                case PropertyDeclaration propDecl:
                    GeneratePropertyDeclaration(propDecl);
                    break;
                case VariableDeclaration varDecl:
                    GenerateVariableDeclaration(varDecl);
                    break;
                case FunctionDeclaration funcDecl:
                    GenerateFunctionDeclaration(funcDecl);
                    break;
                case IfStatement ifStmt:
                    GenerateIfStatement(ifStmt);
                    break;
                case WhileStatement whileStmt:
                    GenerateWhileStatement(whileStmt);
                    break;
                case ForStatement forStmt:
                    GenerateForStatement(forStmt);
                    break;
                case ReturnStatement returnStmt:
                    Indent();
                    _output.Append("return");
                    if (returnStmt.Value != null)
                    {
                        _output.Append(" ");
                        GenerateExpression(returnStmt.Value);
                    }
                    _output.AppendLine(";");
                    break;
                case BreakStatement:
                    Indent();
                    _output.AppendLine("break;");
                    break;
                case ContinueStatement:
                    Indent();
                    _output.AppendLine("continue;");
                    break;
                case SharpBlock sharpBlock:
                    GenerateSharpBlock(sharpBlock);
                    break;
                case MatchStatement matchStmt:
                    GenerateMatchStatement(matchStmt);
                    break;
                case ExpressionStatement exprStmt:
                    Indent();
                    // check if it's a using statement
 
                    GenerateExpression(exprStmt.Expression);
                    _output.AppendLine(";");
                    break;
                default:
                    _diagnostics.ReportCodeGenWarning($"Unknown statement type: {statement.GetType().Name}");
                    break;
            }
        }

        /// <summary>
        /// Generates the sharp block using the specified sharp block
        /// </summary>
        /// <param name="sharpBlock">The sharp block</param>
        private void GenerateSharpBlock(SharpBlock sharpBlock)
        {
            if (string.IsNullOrWhiteSpace(sharpBlock.Code))
            {
                _diagnostics.ReportCodeGenWarning("Empty sharp block found");
                return;
            }
            
            // Split the code into lines and indent each line properly
            var lines = sharpBlock.Code.Split('\n');
            foreach (var line in lines)
            {
                Indent();
                _output.AppendLine(line.TrimEnd());
            }
        }

        /// <summary>
        /// Generates the namespace declaration using the specified ns decl
        /// </summary>
        /// <param name="nsDecl">The ns decl</param>
        private void GenerateNamespaceDeclaration(NamespaceDeclaration nsDecl)
        {
            Indent();
            // Use the namespace name as-is, don't prefix with root namespace
            _output.AppendLine($"namespace {nsDecl.Name}");
            Indent();
            _output.AppendLine("{");
            _indentLevel++;

            foreach (var member in nsDecl.Members)
            {
                GenerateStatement(member);
            }

            _indentLevel--;
            Indent();
            _output.AppendLine("}");
            _output.AppendLine();
        }

        /// <summary>
        /// Generates the method declaration using the specified method decl
        /// </summary>
        /// <param name="methodDecl">The method decl</param>
        private void GenerateMethodDeclaration(MethodDeclaration methodDecl)
        {
            // Check if method has external or dotnetfunc attribute - don't generate implementation
            var hasExternalAttribute = methodDecl.Attributes.Any(attr => attr.IsExternal);
            var hasDotNetFuncAttribute = methodDecl.Attributes.Any(attr => attr.IsDotNetFunc);

            if (hasDotNetFuncAttribute || hasExternalAttribute)
            {
                _diagnostics.ReportInfo($"Skipping code generation for external method: {methodDecl.Name}");
                return;
            }

            Indent();
            
            // Generate modifiers
            if (methodDecl.Modifiers.Count > 0)
            {
                _output.Append(string.Join(" ", methodDecl.Modifiers) + " ");
            }
            else
            {
                _output.Append("public "); // Default to public
            }
            
            if (methodDecl.IsConstructor)
            {
                _output.Append($"{GetCurrentClassName()}(");
            }
            else
            {
                var returnType = methodDecl.ReturnType != null ? ConvertType(methodDecl.ReturnType) : "void";
                _output.Append($"{returnType} {methodDecl.Name}(");
            }
            
            // Parameters
            for (int i = 0; i < methodDecl.Parameters.Count; i++)
            {
                var param = methodDecl.Parameters[i];
                if (i > 0) _output.Append(", ");
                
                var paramType = param.Type != null ? ConvertType(param.Type) : "object";
                _output.Append($"{paramType} {param.Name}");
            }
            
            _output.AppendLine(")");
            Indent();
            _output.AppendLine("{");
            _indentLevel++;

            foreach (var stmt in methodDecl.Body)
            {
                GenerateStatement(stmt);
            }

            _indentLevel--;
            Indent();
            _output.AppendLine("}");
            _output.AppendLine();
        }

        /// <summary>
        /// Generates the property declaration using the specified prop decl
        /// </summary>
        /// <param name="propDecl">The prop decl</param>
        private void GeneratePropertyDeclaration(PropertyDeclaration propDecl)
        {
            Indent();
            _output.Append("public ");
            
            var propType = propDecl.Type != null ? ConvertType(propDecl.Type) : "object";
            _output.Append($"{propType} {propDecl.Name}");
            
            if (propDecl.Accessors.Count > 0)
            {
                _output.AppendLine();
                Indent();
                _output.AppendLine("{");
                _indentLevel++;
                
                foreach (var accessor in propDecl.Accessors)
                {
                    Indent();
                    _output.Append(accessor.Type);
                    
                    if (accessor.Body != null)
                    {
                        // Expression-bodied accessor: get => expression;
                        _output.Append(" => ");
                        GenerateExpression(accessor.Body);
                        _output.AppendLine(";");
                    }
                    else if (accessor.Statements.Count > 0)
                    {
                        // Block-bodied accessor: get { ... }
                        _output.AppendLine();
                        Indent();
                        _output.AppendLine("{");
                        _indentLevel++;
                        
                        foreach (var stmt in accessor.Statements)
                        {
                            GenerateStatement(stmt);
                        }
                        
                        _indentLevel--;
                        Indent();
                        _output.AppendLine("}");
                    }
                    else
                    {
                        // Auto-implemented accessor
                        _output.AppendLine(";");
                    }
                }
                
                _indentLevel--;
                Indent();
                _output.AppendLine("}");
            }
            else if (propDecl.Initializer != null)
            {
                // Property with initializer
                _output.Append(" = ");
                GenerateExpression(propDecl.Initializer);
                _output.AppendLine(";");
            }
            else
            {
                // Simple auto property
                _output.AppendLine(" { get; set; }");
            }
        }

        /// <summary>
        /// Generates the field declaration using the specified field decl
        /// </summary>
        /// <param name="fieldDecl">The field decl</param>
        private void GenerateFieldDeclaration(FieldDeclaration fieldDecl)
        {
            Indent();
            
            // Generate modifiers
            if (fieldDecl.Modifiers.Count > 0)
            {
                _output.Append(string.Join(" ", fieldDecl.Modifiers) + " ");
            }
            else
            {
                _output.Append("private "); // Default to private for fields
            }
            
            var fieldType = fieldDecl.Type != null ? ConvertType(fieldDecl.Type) : "object";
            _output.Append($"{fieldType} {fieldDecl.Name}");
            
            if (fieldDecl.Initializer != null)
            {
                _output.Append(" = ");
                GenerateExpression(fieldDecl.Initializer);
            }
            
            _output.AppendLine(";");
        }

        /// <summary>
        /// Gets the current class name
        /// </summary>
        /// <returns>The string</returns>
        private string GetCurrentClassName()
        {
            // This would need to track current class context
            // For simplicity, return a default name
            return "GeneratedClass";
        }

        /// <summary>
        /// Generates the variable declaration using the specified var decl
        /// </summary>
        /// <param name="varDecl">The var decl</param>
        private void GenerateVariableDeclaration(VariableDeclaration varDecl)
        {
            Indent();
            
            if (varDecl.IsConstant)
            {
                _output.Append("const ");
            }
            else
            {
                _output.Append("var ");
            }
            
            _output.Append(varDecl.Name);
            
            if (varDecl.Initializer != null)
            {
                _output.Append(" = ");
                GenerateExpression(varDecl.Initializer);
            }
            
            _output.AppendLine(";");
        }

        /// <summary>
        /// Generates the function declaration using the specified func decl
        /// </summary>
        /// <param name="funcDecl">The func decl</param>
        private void GenerateFunctionDeclaration(FunctionDeclaration funcDecl)
        {
            // Check if function has external or dotnetfunc attribute - completely skip generation
            var hasExternalAttribute = funcDecl.Attributes.Any(attr => attr.IsExternal);
            var hasDotNetFuncAttribute = funcDecl.Attributes.Any(attr => attr.IsDotNetFunc);

            if (hasDotNetFuncAttribute || hasExternalAttribute)
            {
                _diagnostics.ReportInfo($"Skipping code generation for external function: {funcDecl.Name}");
                return; // Completely skip generating this function
            }

            // Handle qualified function names - these should use [dotnetfunc] attribute
            if (funcDecl.Name.Contains('.'))
            {
                _diagnostics.ReportWarning($"Qualified function name '{funcDecl.Name}' should use [dotnetfunc] attribute for .NET methods");
                return; // Skip generating this as well
            }

            Indent();
            
            // Generate modifiers
            if (funcDecl.Modifiers.Count > 0)
            {
                _output.Append(string.Join(" ", funcDecl.Modifiers) + " ");
            }
            else
            {
                _output.Append("public static "); // Default to public static for functions
            }
            
            // Return type
            if (funcDecl.ReturnType != null)
            {
                _output.Append(ConvertType(funcDecl.ReturnType));
            }
            else
            {
                _output.Append("void");
            }
            
            _output.Append($" {funcDecl.Name}(");
            
            // Parameters
            for (int i = 0; i < funcDecl.Parameters.Count; i++)
            {
                var param = funcDecl.Parameters[i];
                if (i > 0) _output.Append(", ");
                
                var paramType = param.Type != null ? ConvertType(param.Type) : "object";
                _output.Append($"{paramType} {param.Name}");
            }
            
            _output.AppendLine(")");
            Indent();
            _output.AppendLine("{");
            _indentLevel++;

            foreach (var stmt in funcDecl.Body)
            {
                GenerateStatement(stmt);
            }

            _indentLevel--;
            Indent();
            _output.AppendLine("}");
            _output.AppendLine();
        }

        /// <summary>
        /// Generates the if statement using the specified if stmt
        /// </summary>
        /// <param name="ifStmt">The if stmt</param>
        private void GenerateIfStatement(IfStatement ifStmt)
        {
            Indent();
            _output.Append("if (");
            GenerateExpression(ifStmt.Condition);
            _output.AppendLine(")");
            Indent();
            _output.AppendLine("{");
            _indentLevel++;

            foreach (var stmt in ifStmt.ThenBranch)
            {
                GenerateStatement(stmt);
            }

            _indentLevel--;
            Indent();
            _output.AppendLine("}");

            if (ifStmt.ElseBranch != null)
            {
                Indent();
                _output.AppendLine("else");
                Indent();
                _output.AppendLine("{");
                _indentLevel++;

                foreach (var stmt in ifStmt.ElseBranch)
                {
                    GenerateStatement(stmt);
                }

                _indentLevel--;
                Indent();
                _output.AppendLine("}");
            }
        }

        /// <summary>
        /// Generates the while statement using the specified while stmt
        /// </summary>
        /// <param name="whileStmt">The while stmt</param>
        private void GenerateWhileStatement(WhileStatement whileStmt)
        {
            Indent();
            _output.Append("while (");
            GenerateExpression(whileStmt.Condition);
            _output.AppendLine(")");
            Indent();
            _output.AppendLine("{");
            _indentLevel++;

            foreach (var stmt in whileStmt.Body)
            {
                GenerateStatement(stmt);
            }

            _indentLevel--;
            Indent();
            _output.AppendLine("}");
        }

        /// <summary>
        /// Generates the for statement using the specified for stmt
        /// </summary>
        /// <param name="forStmt">The for stmt</param>
        private void GenerateForStatement(ForStatement forStmt)
        {
            Indent();
            
            if (forStmt.IsForInLoop)
            {
                // Generate foreach loop
                _output.Append($"foreach (var {forStmt.IteratorVariable} in ");
                
                // Handle different iterable types
                if (forStmt.IterableExpression is RangeExpression rangeExpr)
                {
                    GenerateRangeIterable(rangeExpr);
                }
                else
                {
                    GenerateExpression(forStmt.IterableExpression!);
                }
                
                _output.AppendLine(")");
            }
            else
            {
                // Traditional for loop
                _output.Append("for (");
                
                if (forStmt.Initializer != null)
                {
                    // Remove the semicolon from the initializer since we're adding it manually
                    var initOutput = _output.ToString();
                    var currentLength = _output.Length;
                    GenerateStatement(forStmt.Initializer);
                    var newContent = _output.ToString().Substring(currentLength);
                    if (newContent.EndsWith(";\n") || newContent.EndsWith(";"))
                    {
                        _output.Length = _output.Length - (newContent.EndsWith(";\n") ? 2 : 1);
                    }
                }
                _output.Append("; ");
                
                if (forStmt.Condition != null)
                    GenerateExpression(forStmt.Condition);
                _output.Append("; ");
                
                if (forStmt.Increment != null)
                {
                    // Generate increment without semicolon
                    var currentLength = _output.Length;
                    GenerateStatement(forStmt.Increment);
                    var newContent = _output.ToString().Substring(currentLength);
                    if (newContent.EndsWith(";\n") || newContent.EndsWith(";"))
                    {
                        _output.Length = _output.Length - (newContent.EndsWith(";\n") ? 2 : 1);
                    }
                }
                
                _output.AppendLine(")");
            }
            
            Indent();
            _output.AppendLine("{");
            _indentLevel++;

            foreach (var stmt in forStmt.Body)
            {
                GenerateStatement(stmt);
            }

            _indentLevel--;
            Indent();
            _output.AppendLine("}");
        }

        /// <summary>
        /// Generates the range iterable using the specified range expr
        /// </summary>
        /// <param name="rangeExpr">The range expr</param>
        private void GenerateRangeIterable(RangeExpression rangeExpr)
        {
            if (rangeExpr.IsSimpleRange && rangeExpr.End != null)
            {
                // Generate Enumerable.Range(0, n)
                _output.Append("Enumerable.Range(0, ");
                GenerateExpression(rangeExpr.End);
                _output.Append(")");
            }
            else if (rangeExpr.Start != null && rangeExpr.End != null)
            {
                // Generate Enumerable.Range(start, end - start)
                _output.Append("Enumerable.Range(");
                GenerateExpression(rangeExpr.Start);
                _output.Append(", ");
                GenerateExpression(rangeExpr.End);
                _output.Append(" - ");
                GenerateExpression(rangeExpr.Start);
                _output.Append(")");
            }
            else
            {
                _output.Append("new int[0]"); // Empty range fallback
            }
        }

        /// <summary>
        /// Generates the expression using the specified expression
        /// </summary>
        /// <param name="expression">The expression</param>
        private void GenerateExpression(ASTNode expression)
        {
            switch (expression)
            {
                case ThisExpression:
                    _output.Append("this");
                    break;
                case MemberAccessExpression memberExpr:
                    GenerateExpression(memberExpr.Object);
                    _output.Append($".{memberExpr.MemberName}");
                    break;
                case QualifiedIdentifierExpression qualifiedExpr:
                    _output.Append(qualifiedExpr.Name);
                    break;
                case BinaryExpression binExpr:
                    GenerateExpression(binExpr.Left);
                    _output.Append($" {ConvertOperator(binExpr.Operator)} ");
                    GenerateExpression(binExpr.Right);
                    break;
                case UnaryExpression unaryExpr:
                    _output.Append(ConvertOperator(unaryExpr.Operator));
                    GenerateExpression(unaryExpr.Operand);
                    break;
                case LiteralExpression litExpr:
                    GenerateLiteral(litExpr);
                    break;
                case IdentifierExpression identifierExpr:
                    _output.Append(identifierExpr.Name);
                    break;
                case AssignmentExpression assignExpr:
                    GenerateExpression(assignExpr.Target);
                    _output.Append($" {ConvertOperator(assignExpr.Operator)} ");
                    GenerateExpression(assignExpr.Value);
                    break;
                case ConstructorCallExpression constructorExpr:
                    _output.Append($"new {constructorExpr.ClassName}(");
                    for (int i = 0; i < constructorExpr.Arguments.Count; i++)
                    {
                        if (i > 0) _output.Append(", ");
                        GenerateExpression(constructorExpr.Arguments[i]);
                    }
                    _output.Append(")");
                    break;
                case RangeExpression rangeExpr:
                    GenerateRangeIterable(rangeExpr);
                    break;
                case CallExpression callExpr:
                    if (callExpr.Function is IdentifierExpression funcIdExpr)
                    {
                        var functionName = funcIdExpr.Name;
                        GenerateFunctionCall(functionName, callExpr.Arguments);
                    }
                    else if (callExpr.Function is QualifiedIdentifierExpression qualifiedFuncExpr)
                    {
                        var functionName = qualifiedFuncExpr.Name;
                        GenerateFunctionCall(functionName, callExpr.Arguments);
                    }
                    else if (callExpr.Function is MemberAccessExpression memberAccessExpr)
                    {
                        // Handle method calls like object.Method()
                        GenerateExpression(memberAccessExpr.Object);
                        _output.Append($".{memberAccessExpr.MemberName}(");
                        for (int i = 0; i < callExpr.Arguments.Count; i++)
                        {
                            if (i > 0) _output.Append(", ");
                            GenerateExpression(callExpr.Arguments[i]);
                        }
                        _output.Append(")");
                    }
                    else
                    {
                        GenerateExpression(callExpr.Function);
                        _output.Append("(");
                        for (int i = 0; i < callExpr.Arguments.Count; i++)
                        {
                            if (i > 0) _output.Append(", ");
                            GenerateExpression(callExpr.Arguments[i]);
                        }
                        _output.Append(")");
                    }
                    break;
                
                case ArrayExpression arrayExpr:
                    GenerateArrayExpression(arrayExpr);
                    break;
                
                case LambdaExpression lambdaExpr:
                    GenerateLambdaExpression(lambdaExpr);
                    break;
                
                case BlockExpression blockExpr:
                    GenerateBlockExpression(blockExpr);
                    break;
                case MatchExpression matchExpr:
                    GenerateMatchExpression(matchExpr);
                    break;
                case IndexExpression indexExpr:
                    GenerateExpression(indexExpr.Object);
                    _output.Append("[");
                    GenerateExpression(indexExpr.Index);
                    _output.Append("]");
                    break;
            }
        }

        /// <summary>
        /// Generates the lambda expression using the specified lambda expr
        /// </summary>
        /// <param name="lambdaExpr">The lambda expr</param>
        private void GenerateLambdaExpression(LambdaExpression lambdaExpr)
        {
            // Generate parameter list
            if (lambdaExpr.Parameters.Count == 1 && lambdaExpr.Parameters[0].Type == null)
            {
                // Single parameter without type: x => expression
                _output.Append(lambdaExpr.Parameters[0].Name);
            }
            else
            {
                // Multiple parameters or typed parameters: (x, y) => expression
                _output.Append("(");
                for (int i = 0; i < lambdaExpr.Parameters.Count; i++)
                {
                    if (i > 0) _output.Append(", ");
                    
                    var param = lambdaExpr.Parameters[i];
                    if (param.Type != null)
                    {
                        _output.Append($"{ConvertType(param.Type)} {param.Name}");
                    }
                    else
                    {
                        _output.Append(param.Name);
                    }
                }
                _output.Append(")");
            }
            
            _output.Append(" => ");
            
            // Generate body
            if (lambdaExpr.IsExpressionLambda && lambdaExpr.Body != null)
            {
                // Expression lambda: x => x + 1
                GenerateExpression(lambdaExpr.Body);
            }
            else if (lambdaExpr.IsBlockLambda)
            {
                // Block lambda: x => { return x + 1; }
                _output.AppendLine();
                Indent();
                _output.AppendLine("{");
                _indentLevel++;
                
                foreach (var stmt in lambdaExpr.Statements)
                {
                    GenerateStatement(stmt);
                }
                
                _indentLevel--;
                Indent();
                _output.Append("}");
            }
        }

        /// <summary>
        /// Generates the block expression using the specified block expr
        /// </summary>
        /// <param name="blockExpr">The block expr</param>
        private void GenerateBlockExpression(BlockExpression blockExpr)
        {
            _output.AppendLine();
            Indent();
            _output.AppendLine("{");
            _indentLevel++;

            foreach (var stmt in blockExpr.Statements)
            {
                GenerateStatement(stmt);
            }

            _indentLevel--;
            Indent();
            _output.Append("}");
        }

        /// <summary>
        /// Generates the match statement using the specified match stmt
        /// </summary>
        /// <param name="matchStmt">The match stmt</param>
        private void GenerateMatchStatement(MatchStatement matchStmt)
        {
            Indent();
            _output.Append("switch (");
            GenerateExpression(matchStmt.Value);
            _output.AppendLine(")");
            Indent();
            _output.AppendLine("{");
            _indentLevel++;
            
            foreach (var arm in matchStmt.Arms)
            {
                if (arm.IsDefault)
                {
                    Indent();
                    _output.AppendLine("default:");
                }
                else
                {
                    // Handle multiple patterns as separate case labels
                    foreach (var pattern in arm.Patterns)
                    {
                        if (pattern is IdentifierExpression idExpr && idExpr.Name == "_")
                        {
                            // add underscore patterns as default case
                            Indent();
                            _output.AppendLine("default:");
                            continue;
                        }
                        Indent();
                        _output.Append("case ");
                        GenerateExpression(pattern);
                        _output.AppendLine(":");
                    }
                }
                
                _indentLevel++;
                
                // Handle both expression and block forms
                if (arm.Result is BlockExpression blockExpr)
                {
                    // Generate block statements directly
                    foreach (var stmt in blockExpr.Statements)
                    {
                        GenerateStatement(stmt);
                    }
                }
                else
                {
                    // Generate single expression
                    Indent();
                    GenerateExpression(arm.Result);
                    _output.AppendLine(";");
                }
                
                Indent();
                _output.AppendLine("break;");
                _indentLevel--;
            }
            
            _indentLevel--;
            Indent();
            _output.AppendLine("}");
        }

        /// <summary>
        /// Generates the array expression using the specified array expr
        /// </summary>
        /// <param name="arrayExpr">The array expr</param>
        private void GenerateArrayExpression(ArrayExpression arrayExpr)
        {
            // Check if we have an explicit array type
            if (!string.IsNullOrEmpty(arrayExpr.ArrayType))
            {
                _output.Append($"new {arrayExpr.ArrayType} {{ ");
            }
            else if (!string.IsNullOrEmpty(arrayExpr.ElementType))
            {
                _output.Append($"new {ConvertType(arrayExpr.ElementType)}[] {{ ");
            }
            else
            {
                _output.Append("new[] { ");
            }
            
            for (int i = 0; i < arrayExpr.Elements.Count; i++)
            {
                if (i > 0) _output.Append(", ");
                GenerateExpression(arrayExpr.Elements[i]);
            }
            _output.Append(" }");
        }

        /// <summary>
        /// Generates the match expression using the specified match expr
        /// </summary>
        /// <param name="matchExpr">The match expr</param>
        private void GenerateMatchExpression(MatchExpression matchExpr)
        {
            // Check if any arm uses block form - if so, we need different handling
            var hasBlockArms = matchExpr.Arms.Any(arm => arm.Result is BlockExpression);
            
            if (hasBlockArms)
            {
                // Convert to immediately invoked function expression for blocks
                _output.Append("((Func<object>)(() => ");
                _output.AppendLine();
                Indent();
                _output.Append("switch (");
                GenerateExpression(matchExpr.Value);
                _output.AppendLine(")");
                Indent();
                _output.AppendLine("{");
                _indentLevel++;
                
                foreach (var arm in matchExpr.Arms)
                {
                    if (arm.IsDefault)
                    {
                        Indent();
                        _output.AppendLine("default:");
                    }
                    else
                    {
                        foreach (var pattern in arm.Patterns)
                        {
                            if (pattern is IdentifierExpression idExpr && idExpr.Name == "_")
                            {
                                Indent();
                                _output.AppendLine("default:");
                                continue;
                            }
                            Indent();
                            _output.Append("case ");
                            GenerateExpression(pattern);
                            _output.AppendLine(":");
                        }
                    }
                    
                    _indentLevel++;
                    
                    if (arm.Result is BlockExpression blockExpr)
                    {
                        // Generate block with return
                        foreach (var stmt in blockExpr.Statements)
                        {
                            GenerateStatement(stmt);
                        }
                        // Ensure we have a return for the last statement if it's an expression
                        if (blockExpr.Statements.Count > 0 && 
                            blockExpr.Statements.Last() is ExpressionStatement lastExpr)
                        {
                            Indent();
                            _output.Append("return ");
                            GenerateExpression(lastExpr.Expression);
                            _output.AppendLine(";");
                        }
                        else
                        {
                            // If no expression, just return null
                            Indent();
                            _output.AppendLine("return null;");
                        }
                    }
                    else
                    {
                        Indent();
                        _output.Append("return ");
                        GenerateExpression(arm.Result);
                        _output.AppendLine(";");
                    }
                    
                    _indentLevel--;
                }
                
                _indentLevel--;
                Indent();
                _output.AppendLine("}");
                _output.Append("))()");
            }
            else
            {
                // Use C# 8.0+ switch expression syntax for expression-only arms
                _output.Append("(");
                GenerateExpression(matchExpr.Value);
                _output.Append(" switch");
                _output.AppendLine();
                Indent();
                _output.AppendLine("{");
                _indentLevel++;
                
                foreach (var arm in matchExpr.Arms)
                {
                    Indent();
                    
                    if (arm.IsDefault)
                    {
                        _output.Append("_ => ");
                        GenerateExpression(arm.Result);
                        _output.AppendLine(",");
                    }
                    else
                    {
                        // Handle multiple patterns with 'or' syntax
                        if (arm.Patterns.Count > 1)
                        {
                            for (int i = 0; i < arm.Patterns.Count; i++)
                            {
                                if (i > 0) _output.Append(" or ");
                                GenerateExpression(arm.Patterns[i]);
                            }
                        }
                        else if (arm.Patterns.Count == 1)
                        {
                            GenerateExpression(arm.Patterns[0]);
                        }
                        
                        _output.Append(" => ");
                        GenerateExpression(arm.Result);
                        _output.AppendLine(",");
                    }
                }
                
                _indentLevel--;
                Indent();
                _output.Append("})");
            }
        }

        /// <summary>
        /// Generates the function call using the specified function name
        /// </summary>
        /// <param name="functionName">The function name</param>
        /// <param name="arguments">The arguments</param>
        private void GenerateFunctionCall(string functionName, List<Expression> arguments)
        {
            // Handle special function names that are C# keywords

            // this is now a function inside the standard libarary
            // if (functionName == "println")
            // {
            //     functionName = "Console.WriteLine"; // Map println to Console.WriteLine
            // }

            // Handle qualified method calls (e.g., Console.WriteLine)
            if (functionName.Contains('.'))
            {
                _output.Append(functionName);
            }
            else
            {
                _output.Append(functionName);
            }
            
            _output.Append("(");
            for (int i = 0; i < arguments.Count; i++)
            {
                if (i > 0) _output.Append(", ");
                GenerateExpression(arguments[i]);
            }
            _output.Append(")");
        }

        /// <summary>
        /// Generates the literal using the specified literal
        /// </summary>
        /// <param name="literal">The literal</param>
        private void GenerateLiteral(LiteralExpression literal)
        {
            switch (literal.Value)
            {
                case string s:
                    _output.Append($"\"{s}\"");
                    break;
                case bool b:
                    _output.Append(b.ToString().ToLower());
                    break;
                default:
                    _output.Append(literal.Value);
                    break;
            }
        }

        /// <summary>
        /// Converts the operator using the specified op
        /// </summary>
        /// <param name="op">The op</param>
        /// <returns>The string</returns>
        private string ConvertOperator(TokenType op)
        {
            return op switch
            {
                TokenType.Plus => "+",
                TokenType.Minus => "-",
                TokenType.Multiply => "*",
                TokenType.Divide => "/",
                TokenType.Modulo => "%",
                TokenType.Assign => "=",
                TokenType.PlusAssign => "+=",
                TokenType.MinusAssign => "-=",
                TokenType.MultiplyAssign => "*=",
                TokenType.DivideAssign => "/=",
                TokenType.Equal => "==",
                TokenType.NotEqual => "!=",
                TokenType.Less => "<",
                TokenType.Greater => ">",
                TokenType.LessEqual => "<=",
                TokenType.GreaterEqual => ">=",
                TokenType.And => "&&",
                TokenType.Or => "||",
                TokenType.Not => "!",
                TokenType.Increment => "++",
                TokenType.Decrement => "--",
                _ => op.ToString()
            };
        }

        /// <summary>
        /// Generates the type alias using the specified alias
        /// </summary>
        /// <param name="alias">The alias</param>
        private void GenerateTypeAlias(TypeAliasDeclaration alias)
        {
            Indent();
            _output.Append("using ");
            if (alias.Modifiers.Count > 0)
                _output.Append(string.Join(" ", alias.Modifiers) + " ");
            _output.Append($"{alias.Name} = ");
            _output.Append(ConvertTypeAnnotation(alias.Type));
            _output.AppendLine(";");
        }

        // Convert TypeAnnotation to C# type string
        /// <summary>
        /// Converts the type annotation using the specified type ann
        /// </summary>
        /// <param name="typeAnn">The type ann</param>
        /// <returns>The string</returns>
        private string ConvertTypeAnnotation(TypeAnnotation typeAnn)
        {
            if (typeAnn.Name == "array" && typeAnn.TypeArguments.Count == 1)
            {
                return $"{ConvertTypeAnnotation(typeAnn.TypeArguments[0])}[]";
            }
            if (typeAnn.TypeArguments.Count > 0)
            {
                return $"{ConvertType(typeAnn.Name)}<{string.Join(", ", typeAnn.TypeArguments.Select(ConvertTypeAnnotation))}>";
            }
            return ConvertType(typeAnn.Name);
        }

        /// <summary>
        /// Converts the type using the specified type
        /// </summary>
        /// <param name="type">The type</param>
        /// <returns>The string</returns>
        private string ConvertType(string type)
        {
            // Handle array types first
            if (type.EndsWith("[]"))
            {
                var elementType = type.Substring(0, type.Length - 2);
                return $"{ConvertType(elementType)}[]";
            }

            // First try reflection to see if it's a known .NET type
            if (_typeResolver?.TryResolveType(type, out var reflectedType) == true)
            {
                // Use the actual .NET type name
                return GetCSharpTypeName(reflectedType);
            }

            // Handle generic types with reflection
            if (_typeResolver?.IsGenericType(type) == true)
            {
                if (_typeResolver.TryResolveGenericType(type, out var genericType))
                {
                    return GetCSharpTypeName(genericType);
                }
            }

            // Handle generic types manually if reflection fails
            if (type.Contains('<') && type.Contains('>'))
            {
                var genericMatch = System.Text.RegularExpressions.Regex.Match(type, @"^(\w+)<(.+)>$");
                if (genericMatch.Success)
                {
                    var baseType = genericMatch.Groups[1].Value;
                    var typeArgs = genericMatch.Groups[2].Value;
                    
                    // Handle multiple type arguments (e.g., Dictionary<string, int>)
                    var typeArgsList = typeArgs.Split(',').Select(t => ConvertType(t.Trim())).ToList();
                    
                    // Try to resolve the base type with reflection first
                    if (_typeResolver?.TryGetGenericTypeDefinition(baseType, out var genericTypeDef) == true)
                    {
                        try
                        {
                            var resolvedArgs = typeArgsList.Select(arg => 
                                _typeResolver.TryResolveType(arg, out var argType) ? argType : typeof(object)).ToArray();
                            
                            if (resolvedArgs.Length == genericTypeDef.GetGenericArguments().Length)
                            {
                                var constructedType = genericTypeDef.MakeGenericType(resolvedArgs);
                                return GetCSharpTypeName(constructedType);
                            }
                        }
                        catch (Exception ex)
                        {
                            _diagnostics.ReportWarning($"Failed to construct generic type {baseType}: {ex.Message}");
                        }
                    }
                    
                    // Fallback to manual mapping for common types
                    var convertedBaseType = baseType switch
                    {
                        "array" => $"{typeArgsList[0]}[]",
                        "list" => $"List<{string.Join(", ", typeArgsList)}>",
                        "map" => typeArgsList.Count >= 2 ? $"Dictionary<{typeArgsList[0]}, {typeArgsList[1]}>" : "Dictionary<object, object>",
                        "set" => $"HashSet<{typeArgsList[0]}>",
                        "tuple" => typeArgsList.Count >= 2 ? $"Tuple<{string.Join(", ", typeArgsList)}>" : "Tuple<object, object>",
                        "promise" => $"Task<{typeArgsList[0]}>",
                        "function" => typeArgsList.Count == 1 ? $"Func<{typeArgsList[0]}>" : $"Func<{string.Join(", ", typeArgsList)}>",
                        _ => $"{ConvertType(baseType)}<{string.Join(", ", typeArgsList)}>"
                    };
                    
                    return convertedBaseType;
                }
            }

            // Try to resolve as a simple type through reflection
            if (_typeResolver?.TryResolveType(type, out var simpleType) == true)
            {
                return GetCSharpTypeName(simpleType);
            }
            
            // Fallback to manual mapping for μHigh-specific types
            return type switch
            {
                "int" => "int",
                "float" => "double", 
                "string" => "string",
                "bool" => "bool",
                "void" => "void",
                "array" => "object[]",
                "arrayIndice" => "uhigh.StdLib.ArrayIndice<object>",
                // Handle common array types
                "string[]" => "string[]",
                "int[]" => "int[]",
                "bool[]" => "bool[]",
                "double[]" => "double[]",
                "object[]" => "object[]",
                _ => "object"
            };
        }

        /// <summary>
        /// Gets the c sharp type name using the specified type
        /// </summary>
        /// <param name="type">The type</param>
        /// <returns>The string</returns>
        private string GetCSharpTypeName(Type type)
        {
            // Handle special C# type names
            if (type == typeof(int)) return "int";
            if (type == typeof(double)) return "double";
            if (type == typeof(float)) return "float";
            if (type == typeof(string)) return "string";
            if (type == typeof(bool)) return "bool";
            if (type == typeof(void)) return "void";
            if (type == typeof(object)) return "object";

            // Handle generic types
            if (type.IsGenericType)
            {
                var genericTypeDef = type.GetGenericTypeDefinition();
                var typeArgs = type.GetGenericArguments();
                
                if (genericTypeDef == typeof(List<>))
                {
                    return $"List<{GetCSharpTypeName(typeArgs[0])}>";
                }
                if (genericTypeDef == typeof(Dictionary<,>))
                {
                    return $"Dictionary<{GetCSharpTypeName(typeArgs[0])}, {GetCSharpTypeName(typeArgs[1])}>";
                }
                
                // Generic type with multiple arguments
                var argNames = typeArgs.Select(GetCSharpTypeName);
                return $"{type.Name.Split('`')[0]}<{string.Join(", ", argNames)}>";
            }

            // Array types
            if (type.IsArray)
            {
                return GetCSharpTypeName(type.GetElementType()!) + "[]";
            }

            // Use full name for other types
            return type.FullName ?? type.Name;
        }

        /// <summary>
        /// Indents this instance
        /// </summary>
        private void Indent()
        {
            _output.Append(new string('\t', _indentLevel));
        }
    }
}
=======
using uhigh.Net.Parser;
using uhigh.Net.Lexer;
using uhigh.Net.Diagnostics;
using System.Text;

namespace uhigh.Net.CodeGen
{
    /// <summary>
    /// The sharp generator class
    /// </summary>
    public class CSharpGenerator
    {
        /// <summary>
        /// The output
        /// </summary>
        private readonly StringBuilder _output = new();
        /// <summary>
        /// The indent level
        /// </summary>
        private int _indentLevel = 0;
        /// <summary>
        /// The usings
        /// </summary>
        private readonly HashSet<string> _usings = new();
        /// <summary>
        /// The import mappings
        /// </summary>
        private readonly Dictionary<string, string> _importMappings = new();
        /// <summary>
        /// The diagnostics
        /// </summary>
        private DiagnosticsReporter _diagnostics = new();
        /// <summary>
        /// The root namespace
        /// </summary>
        private string _rootNamespace = "Generated";
        /// <summary>
        /// The class name
        /// </summary>
        private string _className = "Program";
        /// <summary>
        /// The suppress usings
        /// </summary>
        private bool _suppressUsings = false;
        /// <summary>
        /// The type resolver
        /// </summary>
        private ReflectionTypeResolver _typeResolver; // Add this field

        /// <summary>
        /// Generates the program
        /// </summary>
        /// <param name="program">The program</param>
        /// <param name="diagnostics">The diagnostics</param>
        /// <param name="rootNamespace">The root namespace</param>
        /// <param name="className">The class name</param>
        /// <returns>The string</returns>
        public string Generate(Program program, DiagnosticsReporter? diagnostics = null, string? rootNamespace = null, string? className = null)
        {
            _diagnostics = diagnostics ?? new DiagnosticsReporter();
            _typeResolver = new ReflectionTypeResolver(_diagnostics); // Initialize type resolver
            _output.Clear();
            _indentLevel = 0;
            _usings.Clear();
            _importMappings.Clear();
            _rootNamespace = rootNamespace ?? "Generated";
            _className = className ?? "Program";
            _suppressUsings = false; // Reset flag

            _diagnostics.ReportInfo("Starting C# code generation");

            // Process imports first
            ProcessImports(program);

            // Add using statements only if not suppressed
            if (!_suppressUsings)
            {
                foreach (var usingDirective in _usings.OrderBy(u => u))
                {
                    _output.AppendLine($"using {usingDirective};");
                }
                _output.AppendLine();
            }

            // Generate type aliases as C# using statements
            foreach (var typeAlias in program.Statements.OfType<TypeAliasDeclaration>())
            {
                GenerateTypeAlias(typeAlias);
            }

            // Generate program content
            GenerateProgramContent(program);

            _diagnostics.ReportInfo($"C# code generation completed. Generated {_output.ToString().Split('\n').Length} lines");
            return _output.ToString();
        }

        // Add method to generate code without using statements (for combining multiple files)
        /// <summary>
        /// Generates the without usings using the specified program
        /// </summary>
        /// <param name="program">The program</param>
        /// <param name="diagnostics">The diagnostics</param>
        /// <param name="rootNamespace">The root namespace</param>
        /// <param name="className">The class name</param>
        /// <returns>The string</returns>
        public string GenerateWithoutUsings(Program program, DiagnosticsReporter? diagnostics = null, string? rootNamespace = null, string? className = null)
        {
            _suppressUsings = true;
            return Generate(program, diagnostics, rootNamespace, className);
        }

        // Add method to get collected using statements
        /// <summary>
        /// Gets the collected usings
        /// </summary>
        /// <returns>A hash set of string</returns>
        public HashSet<string> GetCollectedUsings()
        {
            return new HashSet<string>(_usings);
        }

        // Add method to generate combined code from multiple programs
        /// <summary>
        /// Generates the combined using the specified programs
        /// </summary>
        /// <param name="programs">The programs</param>
        /// <param name="diagnostics">The diagnostics</param>
        /// <param name="rootNamespace">The root namespace</param>
        /// <param name="className">The class name</param>
        /// <returns>The string</returns>
        public string GenerateCombined(List<Program> programs, DiagnosticsReporter? diagnostics = null, string? rootNamespace = null, string? className = null)
        {
            _diagnostics = diagnostics ?? new DiagnosticsReporter();
            _output.Clear();
            _indentLevel = 0;
            _usings.Clear();
            _importMappings.Clear();
            _rootNamespace = rootNamespace ?? "Generated";
            _className = className ?? "Program";

            _diagnostics.ReportInfo("Starting combined C# code generation");

            // Collect all using statements from all programs first
            foreach (var program in programs)
            {
                ProcessImports(program);
            }

            // Generate using statements once at the top
            foreach (var usingDirective in _usings.OrderBy(u => u))
            {
                _output.AppendLine($"using {usingDirective};");
            }
            _output.AppendLine();

            // Collect all statements from all programs and organize them by type
            var allNamespaces = new Dictionary<string, List<Statement>>();
            var allClasses = new Dictionary<string, List<Statement>>();
            var allFunctions = new List<FunctionDeclaration>();
            var allStatements = new List<Statement>();
            var mainFunction = (FunctionDeclaration?)null;

            foreach (var program in programs)
            {
                if (program.Statements == null) continue;

                foreach (var statement in program.Statements.Where(s => !(s is ImportStatement)))
                {
                    switch (statement)
                    {
                        case NamespaceDeclaration nsDecl:
                            if (!allNamespaces.ContainsKey(nsDecl.Name))
                                allNamespaces[nsDecl.Name] = new List<Statement>();
                            allNamespaces[nsDecl.Name].AddRange(nsDecl.Members);
                            break;
                        case ClassDeclaration classDecl:
                            if (!allClasses.ContainsKey(classDecl.Name))
                                allClasses[classDecl.Name] = new List<Statement>();
                            allClasses[classDecl.Name].AddRange(classDecl.Members);
                            break;
                        case FunctionDeclaration funcDecl:
                            if (funcDecl.Name == "main")
                                mainFunction = funcDecl;
                            else
                                allFunctions.Add(funcDecl);
                            break;
                        default:
                            allStatements.Add(statement);
                            break;
                    }
                }
            }

            // Generate merged content
            if (allNamespaces.Count > 0)
            {
                // Generate merged namespaces
                foreach (var ns in allNamespaces)
                {
                    _output.AppendLine($"namespace {ns.Key}");
                    _output.AppendLine("{");
                    _indentLevel++;

                    foreach (var member in ns.Value)
                    {
                        GenerateStatement(member);
                    }

                    _indentLevel--;
                    _output.AppendLine("}");
                    _output.AppendLine();
                }
            }

            if (allClasses.Count > 0)
            {
                // Generate merged classes
                foreach (var cls in allClasses)
                {
                    _output.AppendLine($"public class {cls.Key}");
                    _output.AppendLine("{");
                    _indentLevel++;

                    foreach (var member in cls.Value)
                    {
                        GenerateStatement(member);
                    }

                    _indentLevel--;
                    _output.AppendLine("}");
                    _output.AppendLine();
                }
            }

            // If we have loose functions or statements, wrap them in the default namespace/class
            if (allFunctions.Count > 0 || allStatements.Count > 0 || mainFunction != null)
            {
                _output.AppendLine($"namespace {_rootNamespace}");
                _output.AppendLine("{");
                _indentLevel++;
                
                _output.AppendLine($"public class {_className}");
                _output.AppendLine("{");
                _indentLevel++;

                GenerateBuiltInFunctions();

                // Generate all loose statements first
                foreach (var statement in allStatements)
                {
                    GenerateStatement(statement);
                }

                // Generate all functions
                foreach (var function in allFunctions)
                {
                    GenerateFunctionDeclaration(function);
                }

                // Generate main function or method
                if (mainFunction != null)
                {
                    GenerateMainFunction(mainFunction);
                }
                else if (allStatements.Where(s => !(s is FunctionDeclaration)).Any())
                {
                    // Generate main method for loose statements
                    GenerateMainMethod(allStatements.Where(s => !(s is FunctionDeclaration)).Cast<ASTNode>().ToList());
                }

                _indentLevel--;
                _output.AppendLine("}");
                _indentLevel--;
                _output.AppendLine("}");
            }

            _diagnostics.ReportInfo($"Combined C# code generation completed. Generated {_output.ToString().Split('\n').Length} lines");
            return _output.ToString();
        }

        // Helper method to generate program content without using statements
        /// <summary>
        /// Generates the program content without usings using the specified program
        /// </summary>
        /// <param name="program">The program</param>
        private void GenerateProgramContentWithoutUsings(Program program)
        {
            if (program.Statements == null) return;

            var hasNamespace = program.Statements.Any(s => s is NamespaceDeclaration);
            var hasClass = program.Statements.Any(s => s is ClassDeclaration);
            
            // Generate the source structure directly without wrapping or using statements
            foreach (var statement in program.Statements.Where(s => !(s is ImportStatement)))
            {
                GenerateStatement(statement);
            }
        }

        /// <summary>
        /// Processes the imports using the specified program
        /// </summary>
        /// <param name="program">The program</param>
        private void ProcessImports(Program program)
        {
            if (program.Statements == null) return;

            foreach (var statement in program.Statements.OfType<ImportStatement>())
            {
                ProcessImportStatement(statement);
            }

            // Add default usings
            _usings.Add("System");
            _usings.Add("System.Collections.Generic");
            _usings.Add("System.Linq");
            _usings.Add("System.Threading.Tasks");
        }

        /// <summary>
        /// Processes the import statement using the specified import
        /// </summary>
        /// <param name="import">The import</param>
        private void ProcessImportStatement(ImportStatement import)
        {
            if (import.AssemblyName.EndsWith(".dll"))
            {
                // Custom assembly - add to mappings for later reference loading
                _importMappings[import.ClassName] = import.AssemblyName;
            }
            else
            {
                // System namespace or any namespace: add the full namespace
                if (!string.IsNullOrWhiteSpace(import.ClassName))
                {
                    _usings.Add(import.ClassName);
                }
            }
        }

        /// <summary>
        /// Generates the program content using the specified program
        /// </summary>
        /// <param name="program">The program</param>
        private void GenerateProgramContent(Program program)
        {
            if (program.Statements == null) return;

            var hasNamespace = program.Statements.Any(s => s is NamespaceDeclaration);
            var hasClass = program.Statements.Any(s => s is ClassDeclaration);
            var hasMainFunction = program.Statements.OfType<FunctionDeclaration>().Any(f => f.Name == "main");
            
            // If source has its own namespace/class structure, use it as-is
            if (hasNamespace || hasClass)
            {
                // Generate the source structure directly without wrapping
                foreach (var statement in program.Statements.Where(s => !(s is ImportStatement)))
                {
                    GenerateStatement(statement);
                }
            }
            else
            {
                // Generate default wrapper namespace and class for loose statements/functions
                _output.AppendLine($"namespace {_rootNamespace}");
                _output.AppendLine("{");
                _indentLevel++;
                GenerateDefaultProgram(program);
                _indentLevel--;
                _output.AppendLine("}");
            }
        }

        /// <summary>
        /// Generates the default program using the specified program
        /// </summary>
        /// <param name="program">The program</param>
        private void GenerateDefaultProgram(Program program)
        {
            Indent();
            _output.AppendLine($"public class {_className}");
            Indent();
            _output.AppendLine("{");
            _indentLevel++;

            GenerateBuiltInFunctions();

            var statements = program.Statements?.Where(s => !(s is ImportStatement) && !(s is NamespaceDeclaration)).ToList();
            var mainFunction = statements?.OfType<FunctionDeclaration>().FirstOrDefault(f => f.Name == "main");
            var hasMainFunction = mainFunction != null;

            if (statements != null)
            {
                foreach (var statement in statements)
                {
                    if (statement is FunctionDeclaration funcDecl)
                    {
                        if (funcDecl.Name == "main")
                        {
                            GenerateMainFunction(funcDecl);
                        }
                        else
                        {
                            GenerateFunctionDeclaration(funcDecl);
                        }
                    }
                    else
                    {
                        GenerateStatement(statement);
                    }
                }
            }

            if (!hasMainFunction)
            {
                GenerateMainMethod(statements?.Where(s => !(s is FunctionDeclaration)).Cast<ASTNode>().ToList());
            }

            _indentLevel--;
            Indent();
            _output.AppendLine("}");
        }

        /// <summary>
        /// Generates the built in functions
        /// </summary>
        private void GenerateBuiltInFunctions()
        {
            // don't generate built-in functions since we have the standard library
            _output.AppendLine("// Built-in functions are now part of the standard library");
            _output.AppendLine("// You can use them directly without generating here\n");
        }

        /// <summary>
        /// Generates the main method using the specified statements
        /// </summary>
        /// <param name="statements">The statements</param>
        private void GenerateMainMethod(List<ASTNode>? statements)
        {
            Indent();
            _output.AppendLine("public static void Main(string[] args)");
            Indent();
            _output.AppendLine("{");
            _indentLevel++;

            if (statements != null)
            {
                foreach (var statement in statements)
                {
                    GenerateStatement(statement);
                }
            }

            _indentLevel--;
            Indent();
            _output.AppendLine("}");
            _output.AppendLine();
        }

        /// <summary>
        /// Generates the main function using the specified main func
        /// </summary>
        /// <param name="mainFunc">The main func</param>
        private void GenerateMainFunction(FunctionDeclaration mainFunc)
        {
            Indent();
            _output.AppendLine("public static void Main(string[] args)");
            Indent();
            _output.AppendLine("{");
            _indentLevel++;

            foreach (var stmt in mainFunc.Body)
            {
                GenerateStatement(stmt);
            }

            _indentLevel--;
            Indent();
            _output.AppendLine("}");
            _output.AppendLine();
        }

        /// <summary>
        /// Generates the class declaration using the specified class decl
        /// </summary>
        /// <param name="classDecl">The class decl</param>
        private void GenerateClassDeclaration(ClassDeclaration classDecl)
        {
            // Check for external attribute on class
            var hasExternalAttribute = classDecl.Attributes.Any(attr => attr.IsExternal);

            if (hasExternalAttribute)
            {
                _diagnostics.ReportInfo($"Skipping code generation for external class: {classDecl.Name}");
                return;
            }

            // Generate attributes for the class
            GenerateAttributes(classDecl.Attributes);

            Indent();
            
            // Generate modifiers
            if (classDecl.Modifiers.Count > 0)
            {
                _output.Append(string.Join(" ", classDecl.Modifiers) + " ");
            }
            else
            {
                _output.Append("public "); // Default to public
            }
            
            _output.Append("class ");
            _output.Append(classDecl.Name);
            
            if (classDecl.BaseClass != null)
            {
                _output.Append($" : {classDecl.BaseClass}");
            }
            
            _output.AppendLine();
            Indent();
            _output.AppendLine("{");
            _indentLevel++;

            foreach (var member in classDecl.Members)
            {
                GenerateStatement(member);
            }

            _indentLevel--;
            Indent();
            _output.AppendLine("}");
            _output.AppendLine();
        }

        // Add method to generate attributes
        /// <summary>
        /// Generates the attributes using the specified attributes
        /// </summary>
        /// <param name="attributes">The attributes</param>
        private void GenerateAttributes(List<AttributeDeclaration> attributes)
        {
            foreach (var attribute in attributes)
            {
                // Skip μHigh-specific attributes that don't map to C#
                if (attribute.IsExternal || attribute.IsDotNetFunc)
                    continue;

                Indent();
                _output.Append($"[{attribute.Name}");
                
                if (attribute.Arguments.Count > 0)
                {
                    _output.Append("(");
                    for (int i = 0; i < attribute.Arguments.Count; i++)
                    {
                        if (i > 0) _output.Append(", ");
                        GenerateExpression(attribute.Arguments[i]);
                    }
                    _output.Append(")");
                }
                
                _output.AppendLine("]");
            }
        }

        /// <summary>
        /// Generates the statement using the specified statement
        /// </summary>
        /// <param name="statement">The statement</param>
        private void GenerateStatement(ASTNode statement)
        {
            switch (statement)
            {
                case ImportStatement:
                    // Already processed
                    break;
                case TypeAliasDeclaration typeAlias:
                    GenerateTypeAlias(typeAlias);
                    break;
                case NamespaceDeclaration nsDecl:
                    GenerateNamespaceDeclaration(nsDecl);
                    break;
                
                case ClassDeclaration classDecl:
                    GenerateClassDeclaration(classDecl);
                    break;
                case MethodDeclaration methodDecl:
                    GenerateMethodDeclaration(methodDecl);
                    break;
                case FieldDeclaration fieldDecl:
                    GenerateFieldDeclaration(fieldDecl);
                    break;
                case PropertyDeclaration propDecl:
                    GeneratePropertyDeclaration(propDecl);
                    break;
                case VariableDeclaration varDecl:
                    GenerateVariableDeclaration(varDecl);
                    break;
                case FunctionDeclaration funcDecl:
                    GenerateFunctionDeclaration(funcDecl);
                    break;
                case IfStatement ifStmt:
                    GenerateIfStatement(ifStmt);
                    break;
                case WhileStatement whileStmt:
                    GenerateWhileStatement(whileStmt);
                    break;
                case ForStatement forStmt:
                    GenerateForStatement(forStmt);
                    break;
                case ReturnStatement returnStmt:
                    Indent();
                    _output.Append("return");
                    if (returnStmt.Value != null)
                    {
                        _output.Append(" ");
                        GenerateExpression(returnStmt.Value);
                    }
                    _output.AppendLine(";");
                    break;
                case BreakStatement:
                    Indent();
                    _output.AppendLine("break;");
                    break;
                case ContinueStatement:
                    Indent();
                    _output.AppendLine("continue;");
                    break;
                case SharpBlock sharpBlock:
                    GenerateSharpBlock(sharpBlock);
                    break;
                case MatchStatement matchStmt:
                    GenerateMatchStatement(matchStmt);
                    break;
                case ExpressionStatement exprStmt:
                    Indent();
                    // check if it's a using statement
 
                    GenerateExpression(exprStmt.Expression);
                    _output.AppendLine(";");
                    break;
                default:
                    _diagnostics.ReportCodeGenWarning($"Unknown statement type: {statement.GetType().Name}");
                    break;
            }
        }

        /// <summary>
        /// Generates the sharp block using the specified sharp block
        /// </summary>
        /// <param name="sharpBlock">The sharp block</param>
        private void GenerateSharpBlock(SharpBlock sharpBlock)
        {
            if (string.IsNullOrWhiteSpace(sharpBlock.Code))
            {
                _diagnostics.ReportCodeGenWarning("Empty sharp block found");
                return;
            }
            
            // Split the code into lines and indent each line properly
            var lines = sharpBlock.Code.Split('\n');
            foreach (var line in lines)
            {
                Indent();
                _output.AppendLine(line.TrimEnd());
            }
        }

        /// <summary>
        /// Generates the namespace declaration using the specified ns decl
        /// </summary>
        /// <param name="nsDecl">The ns decl</param>
        private void GenerateNamespaceDeclaration(NamespaceDeclaration nsDecl)
        {
            Indent();
            // Use the namespace name as-is, don't prefix with root namespace
            _output.AppendLine($"namespace {nsDecl.Name}");
            Indent();
            _output.AppendLine("{");
            _indentLevel++;

            foreach (var member in nsDecl.Members)
            {
                GenerateStatement(member);
            }

            _indentLevel--;
            Indent();
            _output.AppendLine("}");
            _output.AppendLine();
        }

        /// <summary>
        /// Generates the method declaration using the specified method decl
        /// </summary>
        /// <param name="methodDecl">The method decl</param>
        private void GenerateMethodDeclaration(MethodDeclaration methodDecl)
        {
            // Check if method has external or dotnetfunc attribute - don't generate implementation
            var hasExternalAttribute = methodDecl.Attributes.Any(attr => attr.IsExternal);
            var hasDotNetFuncAttribute = methodDecl.Attributes.Any(attr => attr.IsDotNetFunc);

            if (hasDotNetFuncAttribute || hasExternalAttribute)
            {
                _diagnostics.ReportInfo($"Skipping code generation for external method: {methodDecl.Name}");
                return;
            }

            Indent();
            
            // Generate modifiers
            if (methodDecl.Modifiers.Count > 0)
            {
                _output.Append(string.Join(" ", methodDecl.Modifiers) + " ");
            }
            else
            {
                _output.Append("public "); // Default to public
            }
            
            if (methodDecl.IsConstructor)
            {
                _output.Append($"{GetCurrentClassName()}(");
            }
            else
            {
                var returnType = methodDecl.ReturnType != null ? ConvertType(methodDecl.ReturnType) : "void";
                _output.Append($"{returnType} {methodDecl.Name}(");
            }
            
            // Parameters
            for (int i = 0; i < methodDecl.Parameters.Count; i++)
            {
                var param = methodDecl.Parameters[i];
                if (i > 0) _output.Append(", ");
                
                var paramType = param.Type != null ? ConvertType(param.Type) : "object";
                _output.Append($"{paramType} {param.Name}");
            }
            
            _output.AppendLine(")");
            Indent();
            _output.AppendLine("{");
            _indentLevel++;

            foreach (var stmt in methodDecl.Body)
            {
                GenerateStatement(stmt);
            }

            _indentLevel--;
            Indent();
            _output.AppendLine("}");
            _output.AppendLine();
        }

        /// <summary>
        /// Generates the property declaration using the specified prop decl
        /// </summary>
        /// <param name="propDecl">The prop decl</param>
        private void GeneratePropertyDeclaration(PropertyDeclaration propDecl)
        {
            Indent();
            _output.Append("public ");
            
            var propType = propDecl.Type != null ? ConvertType(propDecl.Type) : "object";
            _output.Append($"{propType} {propDecl.Name}");
            
            if (propDecl.Accessors.Count > 0)
            {
                _output.AppendLine();
                Indent();
                _output.AppendLine("{");
                _indentLevel++;
                
                foreach (var accessor in propDecl.Accessors)
                {
                    Indent();
                    _output.Append(accessor.Type);
                    
                    if (accessor.Body != null)
                    {
                        // Expression-bodied accessor: get => expression;
                        _output.Append(" => ");
                        GenerateExpression(accessor.Body);
                        _output.AppendLine(";");
                    }
                    else if (accessor.Statements.Count > 0)
                    {
                        // Block-bodied accessor: get { ... }
                        _output.AppendLine();
                        Indent();
                        _output.AppendLine("{");
                        _indentLevel++;
                        
                        foreach (var stmt in accessor.Statements)
                        {
                            GenerateStatement(stmt);
                        }
                        
                        _indentLevel--;
                        Indent();
                        _output.AppendLine("}");
                    }
                    else
                    {
                        // Auto-implemented accessor
                        _output.AppendLine(";");
                    }
                }
                
                _indentLevel--;
                Indent();
                _output.AppendLine("}");
            }
            else if (propDecl.Initializer != null)
            {
                // Property with initializer
                _output.Append(" = ");
                GenerateExpression(propDecl.Initializer);
                _output.AppendLine(";");
            }
            else
            {
                // Simple auto property
                _output.AppendLine(" { get; set; }");
            }
        }

        /// <summary>
        /// Generates the field declaration using the specified field decl
        /// </summary>
        /// <param name="fieldDecl">The field decl</param>
        private void GenerateFieldDeclaration(FieldDeclaration fieldDecl)
        {
            Indent();
            
            // Generate modifiers
            if (fieldDecl.Modifiers.Count > 0)
            {
                _output.Append(string.Join(" ", fieldDecl.Modifiers) + " ");
            }
            else
            {
                _output.Append("private "); // Default to private for fields
            }
            
            var fieldType = fieldDecl.Type != null ? ConvertType(fieldDecl.Type) : "object";
            _output.Append($"{fieldType} {fieldDecl.Name}");
            
            if (fieldDecl.Initializer != null)
            {
                _output.Append(" = ");
                GenerateExpression(fieldDecl.Initializer);
            }
            
            _output.AppendLine(";");
        }

        /// <summary>
        /// Gets the current class name
        /// </summary>
        /// <returns>The string</returns>
        private string GetCurrentClassName()
        {
            // This would need to track current class context
            // For simplicity, return a default name
            return "GeneratedClass";
        }

        /// <summary>
        /// Generates the variable declaration using the specified var decl
        /// </summary>
        /// <param name="varDecl">The var decl</param>
        private void GenerateVariableDeclaration(VariableDeclaration varDecl)
        {
            Indent();
            
            if (varDecl.IsConstant)
            {
                _output.Append("const ");
            }
            else
            {
                _output.Append("var ");
            }
            
            _output.Append(varDecl.Name);
            
            if (varDecl.Initializer != null)
            {
                _output.Append(" = ");
                GenerateExpression(varDecl.Initializer);
            }
            
            _output.AppendLine(";");
        }

        /// <summary>
        /// Generates the function declaration using the specified func decl
        /// </summary>
        /// <param name="funcDecl">The func decl</param>
        private void GenerateFunctionDeclaration(FunctionDeclaration funcDecl)
        {
            // Check if function has external or dotnetfunc attribute - completely skip generation
            var hasExternalAttribute = funcDecl.Attributes.Any(attr => attr.IsExternal);
            var hasDotNetFuncAttribute = funcDecl.Attributes.Any(attr => attr.IsDotNetFunc);

            if (hasDotNetFuncAttribute || hasExternalAttribute)
            {
                _diagnostics.ReportInfo($"Skipping code generation for external function: {funcDecl.Name}");
                return; // Completely skip generating this function
            }

            // Handle qualified function names - these should use [dotnetfunc] attribute
            if (funcDecl.Name.Contains('.'))
            {
                _diagnostics.ReportWarning($"Qualified function name '{funcDecl.Name}' should use [dotnetfunc] attribute for .NET methods");
                return; // Skip generating this as well
            }

            Indent();
            
            // Generate modifiers
            if (funcDecl.Modifiers.Count > 0)
            {
                _output.Append(string.Join(" ", funcDecl.Modifiers) + " ");
            }
            else
            {
                _output.Append("public static "); // Default to public static for functions
            }
            
            // Return type
            if (funcDecl.ReturnType != null)
            {
                _output.Append(ConvertType(funcDecl.ReturnType));
            }
            else
            {
                _output.Append("void");
            }
            
            _output.Append($" {funcDecl.Name}(");
            
            // Parameters
            for (int i = 0; i < funcDecl.Parameters.Count; i++)
            {
                var param = funcDecl.Parameters[i];
                if (i > 0) _output.Append(", ");
                
                var paramType = param.Type != null ? ConvertType(param.Type) : "object";
                _output.Append($"{paramType} {param.Name}");
            }
            
            _output.AppendLine(")");
            Indent();
            _output.AppendLine("{");
            _indentLevel++;

            foreach (var stmt in funcDecl.Body)
            {
                GenerateStatement(stmt);
            }

            _indentLevel--;
            Indent();
            _output.AppendLine("}");
            _output.AppendLine();
        }

        /// <summary>
        /// Generates the if statement using the specified if stmt
        /// </summary>
        /// <param name="ifStmt">The if stmt</param>
        private void GenerateIfStatement(IfStatement ifStmt)
        {
            Indent();
            _output.Append("if (");
            GenerateExpression(ifStmt.Condition);
            _output.AppendLine(")");
            Indent();
            _output.AppendLine("{");
            _indentLevel++;

            foreach (var stmt in ifStmt.ThenBranch)
            {
                GenerateStatement(stmt);
            }

            _indentLevel--;
            Indent();
            _output.AppendLine("}");

            if (ifStmt.ElseBranch != null)
            {
                Indent();
                _output.AppendLine("else");
                Indent();
                _output.AppendLine("{");
                _indentLevel++;

                foreach (var stmt in ifStmt.ElseBranch)
                {
                    GenerateStatement(stmt);
                }

                _indentLevel--;
                Indent();
                _output.AppendLine("}");
            }
        }

        /// <summary>
        /// Generates the while statement using the specified while stmt
        /// </summary>
        /// <param name="whileStmt">The while stmt</param>
        private void GenerateWhileStatement(WhileStatement whileStmt)
        {
            Indent();
            _output.Append("while (");
            GenerateExpression(whileStmt.Condition);
            _output.AppendLine(")");
            Indent();
            _output.AppendLine("{");
            _indentLevel++;

            foreach (var stmt in whileStmt.Body)
            {
                GenerateStatement(stmt);
            }

            _indentLevel--;
            Indent();
            _output.AppendLine("}");
        }

        /// <summary>
        /// Generates the for statement using the specified for stmt
        /// </summary>
        /// <param name="forStmt">The for stmt</param>
        private void GenerateForStatement(ForStatement forStmt)
        {
            Indent();
            
            if (forStmt.IsForInLoop)
            {
                // Generate foreach loop
                _output.Append($"foreach (var {forStmt.IteratorVariable} in ");
                
                // Handle different iterable types
                if (forStmt.IterableExpression is RangeExpression rangeExpr)
                {
                    GenerateRangeIterable(rangeExpr);
                }
                else
                {
                    GenerateExpression(forStmt.IterableExpression!);
                }
                
                _output.AppendLine(")");
            }
            else
            {
                // Traditional for loop
                _output.Append("for (");
                
                if (forStmt.Initializer != null)
                {
                    // Remove the semicolon from the initializer since we're adding it manually
                    var initOutput = _output.ToString();
                    var currentLength = _output.Length;
                    GenerateStatement(forStmt.Initializer);
                    var newContent = _output.ToString().Substring(currentLength);
                    if (newContent.EndsWith(";\n") || newContent.EndsWith(";"))
                    {
                        _output.Length = _output.Length - (newContent.EndsWith(";\n") ? 2 : 1);
                    }
                }
                _output.Append("; ");
                
                if (forStmt.Condition != null)
                    GenerateExpression(forStmt.Condition);
                _output.Append("; ");
                
                if (forStmt.Increment != null)
                {
                    // Generate increment without semicolon
                    var currentLength = _output.Length;
                    GenerateStatement(forStmt.Increment);
                    var newContent = _output.ToString().Substring(currentLength);
                    if (newContent.EndsWith(";\n") || newContent.EndsWith(";"))
                    {
                        _output.Length = _output.Length - (newContent.EndsWith(";\n") ? 2 : 1);
                    }
                }
                
                _output.AppendLine(")");
            }
            
            Indent();
            _output.AppendLine("{");
            _indentLevel++;

            foreach (var stmt in forStmt.Body)
            {
                GenerateStatement(stmt);
            }

            _indentLevel--;
            Indent();
            _output.AppendLine("}");
        }

        /// <summary>
        /// Generates the range iterable using the specified range expr
        /// </summary>
        /// <param name="rangeExpr">The range expr</param>
        private void GenerateRangeIterable(RangeExpression rangeExpr)
        {
            if (rangeExpr.IsSimpleRange && rangeExpr.End != null)
            {
                // Generate Enumerable.Range(0, n)
                _output.Append("Enumerable.Range(0, ");
                GenerateExpression(rangeExpr.End);
                _output.Append(")");
            }
            else if (rangeExpr.Start != null && rangeExpr.End != null)
            {
                // Generate Enumerable.Range(start, end - start)
                _output.Append("Enumerable.Range(");
                GenerateExpression(rangeExpr.Start);
                _output.Append(", ");
                GenerateExpression(rangeExpr.End);
                _output.Append(" - ");
                GenerateExpression(rangeExpr.Start);
                _output.Append(")");
            }
            else
            {
                _output.Append("new int[0]"); // Empty range fallback
            }
        }

        /// <summary>
        /// Generates the expression using the specified expression
        /// </summary>
        /// <param name="expression">The expression</param>
        private void GenerateExpression(ASTNode expression)
        {
            switch (expression)
            {
                case ThisExpression:
                    _output.Append("this");
                    break;
                case MemberAccessExpression memberExpr:
                    GenerateExpression(memberExpr.Object);
                    _output.Append($".{memberExpr.MemberName}");
                    break;
                case QualifiedIdentifierExpression qualifiedExpr:
                    _output.Append(qualifiedExpr.Name);
                    break;
                case BinaryExpression binExpr:
                    GenerateExpression(binExpr.Left);
                    _output.Append($" {ConvertOperator(binExpr.Operator)} ");
                    GenerateExpression(binExpr.Right);
                    break;
                case UnaryExpression unaryExpr:
                    _output.Append(ConvertOperator(unaryExpr.Operator));
                    GenerateExpression(unaryExpr.Operand);
                    break;
                case LiteralExpression litExpr:
                    GenerateLiteral(litExpr);
                    break;
                case IdentifierExpression identifierExpr:
                    _output.Append(identifierExpr.Name);
                    break;
                case AssignmentExpression assignExpr:
                    GenerateExpression(assignExpr.Target);
                    _output.Append($" {ConvertOperator(assignExpr.Operator)} ");
                    GenerateExpression(assignExpr.Value);
                    break;
                case ConstructorCallExpression constructorExpr:
                    _output.Append($"new {constructorExpr.ClassName}(");
                    for (int i = 0; i < constructorExpr.Arguments.Count; i++)
                    {
                        if (i > 0) _output.Append(", ");
                        GenerateExpression(constructorExpr.Arguments[i]);
                    }
                    _output.Append(")");
                    break;
                case RangeExpression rangeExpr:
                    GenerateRangeIterable(rangeExpr);
                    break;
                case CallExpression callExpr:
                    if (callExpr.Function is IdentifierExpression funcIdExpr)
                    {
                        var functionName = funcIdExpr.Name;
                        GenerateFunctionCall(functionName, callExpr.Arguments);
                    }
                    else if (callExpr.Function is QualifiedIdentifierExpression qualifiedFuncExpr)
                    {
                        var functionName = qualifiedFuncExpr.Name;
                        GenerateFunctionCall(functionName, callExpr.Arguments);
                    }
                    else if (callExpr.Function is MemberAccessExpression memberAccessExpr)
                    {
                        // Handle method calls like object.Method()
                        GenerateExpression(memberAccessExpr.Object);
                        _output.Append($".{memberAccessExpr.MemberName}(");
                        for (int i = 0; i < callExpr.Arguments.Count; i++)
                        {
                            if (i > 0) _output.Append(", ");
                            GenerateExpression(callExpr.Arguments[i]);
                        }
                        _output.Append(")");
                    }
                    else
                    {
                        GenerateExpression(callExpr.Function);
                        _output.Append("(");
                        for (int i = 0; i < callExpr.Arguments.Count; i++)
                        {
                            if (i > 0) _output.Append(", ");
                            GenerateExpression(callExpr.Arguments[i]);
                        }
                        _output.Append(")");
                    }
                    break;
                
                case ArrayExpression arrayExpr:
                    GenerateArrayExpression(arrayExpr);
                    break;
                
                case LambdaExpression lambdaExpr:
                    GenerateLambdaExpression(lambdaExpr);
                    break;
                
                case BlockExpression blockExpr:
                    GenerateBlockExpression(blockExpr);
                    break;
                case MatchExpression matchExpr:
                    GenerateMatchExpression(matchExpr);
                    break;
                case IndexExpression indexExpr:
                    GenerateExpression(indexExpr.Object);
                    _output.Append("[");
                    GenerateExpression(indexExpr.Index);
                    _output.Append("]");
                    break;
            }
        }

        /// <summary>
        /// Generates the lambda expression using the specified lambda expr
        /// </summary>
        /// <param name="lambdaExpr">The lambda expr</param>
        private void GenerateLambdaExpression(LambdaExpression lambdaExpr)
        {
            // Generate parameter list
            if (lambdaExpr.Parameters.Count == 1 && lambdaExpr.Parameters[0].Type == null)
            {
                // Single parameter without type: x => expression
                _output.Append(lambdaExpr.Parameters[0].Name);
            }
            else
            {
                // Multiple parameters or typed parameters: (x, y) => expression
                _output.Append("(");
                for (int i = 0; i < lambdaExpr.Parameters.Count; i++)
                {
                    if (i > 0) _output.Append(", ");
                    
                    var param = lambdaExpr.Parameters[i];
                    if (param.Type != null)
                    {
                        _output.Append($"{ConvertType(param.Type)} {param.Name}");
                    }
                    else
                    {
                        _output.Append(param.Name);
                    }
                }
                _output.Append(")");
            }
            
            _output.Append(" => ");
            
            // Generate body
            if (lambdaExpr.IsExpressionLambda && lambdaExpr.Body != null)
            {
                // Expression lambda: x => x + 1
                GenerateExpression(lambdaExpr.Body);
            }
            else if (lambdaExpr.IsBlockLambda)
            {
                // Block lambda: x => { return x + 1; }
                _output.AppendLine();
                Indent();
                _output.AppendLine("{");
                _indentLevel++;
                
                foreach (var stmt in lambdaExpr.Statements)
                {
                    GenerateStatement(stmt);
                }
                
                _indentLevel--;
                Indent();
                _output.Append("}");
            }
        }

        /// <summary>
        /// Generates the block expression using the specified block expr
        /// </summary>
        /// <param name="blockExpr">The block expr</param>
        private void GenerateBlockExpression(BlockExpression blockExpr)
        {
            _output.AppendLine();
            Indent();
            _output.AppendLine("{");
            _indentLevel++;

            foreach (var stmt in blockExpr.Statements)
            {
                GenerateStatement(stmt);
            }

            _indentLevel--;
            Indent();
            _output.Append("}");
        }

        /// <summary>
        /// Generates the match statement using the specified match stmt
        /// </summary>
        /// <param name="matchStmt">The match stmt</param>
        private void GenerateMatchStatement(MatchStatement matchStmt)
        {
            Indent();
            _output.Append("switch (");
            GenerateExpression(matchStmt.Value);
            _output.AppendLine(")");
            Indent();
            _output.AppendLine("{");
            _indentLevel++;
            
            foreach (var arm in matchStmt.Arms)
            {
                if (arm.IsDefault)
                {
                    Indent();
                    _output.AppendLine("default:");
                }
                else
                {
                    // Handle multiple patterns as separate case labels
                    foreach (var pattern in arm.Patterns)
                    {
                        if (pattern is IdentifierExpression idExpr && idExpr.Name == "_")
                        {
                            // add underscore patterns as default case
                            Indent();
                            _output.AppendLine("default:");
                            continue;
                        }
                        Indent();
                        _output.Append("case ");
                        GenerateExpression(pattern);
                        _output.AppendLine(":");
                    }
                }
                
                _indentLevel++;
                
                // Handle both expression and block forms
                if (arm.Result is BlockExpression blockExpr)
                {
                    // Generate block statements directly
                    foreach (var stmt in blockExpr.Statements)
                    {
                        GenerateStatement(stmt);
                    }
                }
                else
                {
                    // Generate single expression
                    Indent();
                    GenerateExpression(arm.Result);
                    _output.AppendLine(";");
                }
                
                Indent();
                _output.AppendLine("break;");
                _indentLevel--;
            }
            
            _indentLevel--;
            Indent();
            _output.AppendLine("}");
        }

        /// <summary>
        /// Generates the array expression using the specified array expr
        /// </summary>
        /// <param name="arrayExpr">The array expr</param>
        private void GenerateArrayExpression(ArrayExpression arrayExpr)
        {
            // Check if we have an explicit array type
            if (!string.IsNullOrEmpty(arrayExpr.ArrayType))
            {
                _output.Append($"new {arrayExpr.ArrayType} {{ ");
            }
            else if (!string.IsNullOrEmpty(arrayExpr.ElementType))
            {
                _output.Append($"new {ConvertType(arrayExpr.ElementType)}[] {{ ");
            }
            else
            {
                _output.Append("new[] { ");
            }
            
            for (int i = 0; i < arrayExpr.Elements.Count; i++)
            {
                if (i > 0) _output.Append(", ");
                GenerateExpression(arrayExpr.Elements[i]);
            }
            _output.Append(" }");
        }

        /// <summary>
        /// Generates the match expression using the specified match expr
        /// </summary>
        /// <param name="matchExpr">The match expr</param>
        private void GenerateMatchExpression(MatchExpression matchExpr)
        {
            // Check if any arm uses block form - if so, we need different handling
            var hasBlockArms = matchExpr.Arms.Any(arm => arm.Result is BlockExpression);
            
            if (hasBlockArms)
            {
                // Convert to immediately invoked function expression for blocks
                _output.Append("((Func<object>)(() => ");
                _output.AppendLine();
                Indent();
                _output.Append("switch (");
                GenerateExpression(matchExpr.Value);
                _output.AppendLine(")");
                Indent();
                _output.AppendLine("{");
                _indentLevel++;
                
                foreach (var arm in matchExpr.Arms)
                {
                    if (arm.IsDefault)
                    {
                        Indent();
                        _output.AppendLine("default:");
                    }
                    else
                    {
                        foreach (var pattern in arm.Patterns)
                        {
                            if (pattern is IdentifierExpression idExpr && idExpr.Name == "_")
                            {
                                Indent();
                                _output.AppendLine("default:");
                                continue;
                            }
                            Indent();
                            _output.Append("case ");
                            GenerateExpression(pattern);
                            _output.AppendLine(":");
                        }
                    }
                    
                    _indentLevel++;
                    
                    if (arm.Result is BlockExpression blockExpr)
                    {
                        // Generate block with return
                        foreach (var stmt in blockExpr.Statements)
                        {
                            GenerateStatement(stmt);
                        }
                        // Ensure we have a return for the last statement if it's an expression
                        if (blockExpr.Statements.Count > 0 && 
                            blockExpr.Statements.Last() is ExpressionStatement lastExpr)
                        {
                            Indent();
                            _output.Append("return ");
                            GenerateExpression(lastExpr.Expression);
                            _output.AppendLine(";");
                        }
                        else
                        {
                            // If no expression, just return null
                            Indent();
                            _output.AppendLine("return null;");
                        }
                    }
                    else
                    {
                        Indent();
                        _output.Append("return ");
                        GenerateExpression(arm.Result);
                        _output.AppendLine(";");
                    }
                    
                    _indentLevel--;
                }
                
                _indentLevel--;
                Indent();
                _output.AppendLine("}");
                _output.Append("))()");
            }
            else
            {
                // Use C# 8.0+ switch expression syntax for expression-only arms
                _output.Append("(");
                GenerateExpression(matchExpr.Value);
                _output.Append(" switch");
                _output.AppendLine();
                Indent();
                _output.AppendLine("{");
                _indentLevel++;
                
                foreach (var arm in matchExpr.Arms)
                {
                    Indent();
                    
                    if (arm.IsDefault)
                    {
                        _output.Append("_ => ");
                        GenerateExpression(arm.Result);
                        _output.AppendLine(",");
                    }
                    else
                    {
                        // Handle multiple patterns with 'or' syntax
                        if (arm.Patterns.Count > 1)
                        {
                            for (int i = 0; i < arm.Patterns.Count; i++)
                            {
                                if (i > 0) _output.Append(" or ");
                                GenerateExpression(arm.Patterns[i]);
                            }
                        }
                        else if (arm.Patterns.Count == 1)
                        {
                            GenerateExpression(arm.Patterns[0]);
                        }
                        
                        _output.Append(" => ");
                        GenerateExpression(arm.Result);
                        _output.AppendLine(",");
                    }
                }
                
                _indentLevel--;
                Indent();
                _output.Append("})");
            }
        }

        /// <summary>
        /// Generates the function call using the specified function name
        /// </summary>
        /// <param name="functionName">The function name</param>
        /// <param name="arguments">The arguments</param>
        private void GenerateFunctionCall(string functionName, List<Expression> arguments)
        {
            // Handle special function names that are C# keywords

            // this is now a function inside the standard libarary
            // if (functionName == "println")
            // {
            //     functionName = "Console.WriteLine"; // Map println to Console.WriteLine
            // }

            // Handle qualified method calls (e.g., Console.WriteLine)
            if (functionName.Contains('.'))
            {
                _output.Append(functionName);
            }
            else
            {
                _output.Append(functionName);
            }
            
            _output.Append("(");
            for (int i = 0; i < arguments.Count; i++)
            {
                if (i > 0) _output.Append(", ");
                GenerateExpression(arguments[i]);
            }
            _output.Append(")");
        }

        /// <summary>
        /// Generates the literal using the specified literal
        /// </summary>
        /// <param name="literal">The literal</param>
        private void GenerateLiteral(LiteralExpression literal)
        {
            switch (literal.Value)
            {
                case string s:
                    _output.Append($"\"{s}\"");
                    break;
                case bool b:
                    _output.Append(b.ToString().ToLower());
                    break;
                default:
                    _output.Append(literal.Value);
                    break;
            }
        }

        /// <summary>
        /// Converts the operator using the specified op
        /// </summary>
        /// <param name="op">The op</param>
        /// <returns>The string</returns>
        private string ConvertOperator(TokenType op)
        {
            return op switch
            {
                TokenType.Plus => "+",
                TokenType.Minus => "-",
                TokenType.Multiply => "*",
                TokenType.Divide => "/",
                TokenType.Modulo => "%",
                TokenType.Assign => "=",
                TokenType.PlusAssign => "+=",
                TokenType.MinusAssign => "-=",
                TokenType.MultiplyAssign => "*=",
                TokenType.DivideAssign => "/=",
                TokenType.Equal => "==",
                TokenType.NotEqual => "!=",
                TokenType.Less => "<",
                TokenType.Greater => ">",
                TokenType.LessEqual => "<=",
                TokenType.GreaterEqual => ">=",
                TokenType.And => "&&",
                TokenType.Or => "||",
                TokenType.Not => "!",
                TokenType.Increment => "++",
                TokenType.Decrement => "--",
                _ => op.ToString()
            };
        }

        /// <summary>
        /// Generates the type alias using the specified alias
        /// </summary>
        /// <param name="alias">The alias</param>
        private void GenerateTypeAlias(TypeAliasDeclaration alias)
        {
            Indent();
            _output.Append("using ");
            if (alias.Modifiers.Count > 0)
                _output.Append(string.Join(" ", alias.Modifiers) + " ");
            _output.Append($"{alias.Name} = ");
            _output.Append(ConvertTypeAnnotation(alias.Type));
            _output.AppendLine(";");
        }

        // Convert TypeAnnotation to C# type string
        /// <summary>
        /// Converts the type annotation using the specified type ann
        /// </summary>
        /// <param name="typeAnn">The type ann</param>
        /// <returns>The string</returns>
        private string ConvertTypeAnnotation(TypeAnnotation typeAnn)
        {
            if (typeAnn.Name == "array" && typeAnn.TypeArguments.Count == 1)
            {
                return $"{ConvertTypeAnnotation(typeAnn.TypeArguments[0])}[]";
            }
            if (typeAnn.TypeArguments.Count > 0)
            {
                return $"{ConvertType(typeAnn.Name)}<{string.Join(", ", typeAnn.TypeArguments.Select(ConvertTypeAnnotation))}>";
            }
            return ConvertType(typeAnn.Name);
        }

        /// <summary>
        /// Converts the type using the specified type
        /// </summary>
        /// <param name="type">The type</param>
        /// <returns>The string</returns>
        private string ConvertType(string type)
        {
            // Handle array types first
            if (type.EndsWith("[]"))
            {
                var elementType = type.Substring(0, type.Length - 2);
                return $"{ConvertType(elementType)}[]";
            }

            // First try reflection to see if it's a known .NET type
            if (_typeResolver?.TryResolveType(type, out var reflectedType) == true)
            {
                // Use the actual .NET type name
                return GetCSharpTypeName(reflectedType);
            }

            // Handle generic types with reflection
            if (_typeResolver?.IsGenericType(type) == true)
            {
                if (_typeResolver.TryResolveGenericType(type, out var genericType))
                {
                    return GetCSharpTypeName(genericType);
                }
            }

            // Handle generic types manually if reflection fails
            if (type.Contains('<') && type.Contains('>'))
            {
                var genericMatch = System.Text.RegularExpressions.Regex.Match(type, @"^(\w+)<(.+)>$");
                if (genericMatch.Success)
                {
                    var baseType = genericMatch.Groups[1].Value;
                    var typeArgs = genericMatch.Groups[2].Value;
                    
                    // Handle multiple type arguments (e.g., Dictionary<string, int>)
                    var typeArgsList = typeArgs.Split(',').Select(t => ConvertType(t.Trim())).ToList();
                    
                    // Try to resolve the base type with reflection first
                    if (_typeResolver?.TryGetGenericTypeDefinition(baseType, out var genericTypeDef) == true)
                    {
                        try
                        {
                            var resolvedArgs = typeArgsList.Select(arg => 
                                _typeResolver.TryResolveType(arg, out var argType) ? argType : typeof(object)).ToArray();
                            
                            if (resolvedArgs.Length == genericTypeDef.GetGenericArguments().Length)
                            {
                                var constructedType = genericTypeDef.MakeGenericType(resolvedArgs);
                                return GetCSharpTypeName(constructedType);
                            }
                        }
                        catch (Exception ex)
                        {
                            _diagnostics.ReportWarning($"Failed to construct generic type {baseType}: {ex.Message}");
                        }
                    }
                    
                    // Fallback to manual mapping for common types
                    var convertedBaseType = baseType switch
                    {
                        "array" => $"{typeArgsList[0]}[]",
                        "list" => $"List<{string.Join(", ", typeArgsList)}>",
                        "map" => typeArgsList.Count >= 2 ? $"Dictionary<{typeArgsList[0]}, {typeArgsList[1]}>" : "Dictionary<object, object>",
                        "set" => $"HashSet<{typeArgsList[0]}>",
                        "tuple" => typeArgsList.Count >= 2 ? $"Tuple<{string.Join(", ", typeArgsList)}>" : "Tuple<object, object>",
                        "promise" => $"Task<{typeArgsList[0]}>",
                        "function" => typeArgsList.Count == 1 ? $"Func<{typeArgsList[0]}>" : $"Func<{string.Join(", ", typeArgsList)}>",
                        _ => $"{ConvertType(baseType)}<{string.Join(", ", typeArgsList)}>"
                    };
                    
                    return convertedBaseType;
                }
            }

            // Try to resolve as a simple type through reflection
            if (_typeResolver?.TryResolveType(type, out var simpleType) == true)
            {
                return GetCSharpTypeName(simpleType);
            }
            
            // Fallback to manual mapping for μHigh-specific types
            return type switch
            {
                "int" => "int",
                "float" => "double", 
                "string" => "string",
                "bool" => "bool",
                "void" => "void",
                "array" => "object[]",
                "arrayIndice" => "uhigh.StdLib.ArrayIndice<object>",
                // Handle common array types
                "string[]" => "string[]",
                "int[]" => "int[]",
                "bool[]" => "bool[]",
                "double[]" => "double[]",
                "object[]" => "object[]",
                _ => "object"
            };
        }

        /// <summary>
        /// Gets the c sharp type name using the specified type
        /// </summary>
        /// <param name="type">The type</param>
        /// <returns>The string</returns>
        private string GetCSharpTypeName(Type type)
        {
            // Handle special C# type names
            if (type == typeof(int)) return "int";
            if (type == typeof(double)) return "double";
            if (type == typeof(float)) return "float";
            if (type == typeof(string)) return "string";
            if (type == typeof(bool)) return "bool";
            if (type == typeof(void)) return "void";
            if (type == typeof(object)) return "object";

            // Handle generic types
            if (type.IsGenericType)
            {
                var genericTypeDef = type.GetGenericTypeDefinition();
                var typeArgs = type.GetGenericArguments();
                
                if (genericTypeDef == typeof(List<>))
                {
                    return $"List<{GetCSharpTypeName(typeArgs[0])}>";
                }
                if (genericTypeDef == typeof(Dictionary<,>))
                {
                    return $"Dictionary<{GetCSharpTypeName(typeArgs[0])}, {GetCSharpTypeName(typeArgs[1])}>";
                }
                
                // Generic type with multiple arguments
                var argNames = typeArgs.Select(GetCSharpTypeName);
                return $"{type.Name.Split('`')[0]}<{string.Join(", ", argNames)}>";
            }

            // Array types
            if (type.IsArray)
            {
                return GetCSharpTypeName(type.GetElementType()) + "[]";
            }

            // Use full name for other types
            return type.FullName ?? type.Name;
        }

        /// <summary>
        /// Indents this instance
        /// </summary>
        private void Indent()
        {
            _output.Append(new string('\t', _indentLevel));
        }
    }
}
>>>>>>> eb18c7b4
<|MERGE_RESOLUTION|>--- conflicted
+++ resolved
@@ -1,4 +1,3 @@
-<<<<<<< HEAD
 using uhigh.Net.Parser;
 using uhigh.Net.Lexer;
 using uhigh.Net.Diagnostics;
@@ -1850,1858 +1849,4 @@
             _output.Append(new string('\t', _indentLevel));
         }
     }
-}
-=======
-using uhigh.Net.Parser;
-using uhigh.Net.Lexer;
-using uhigh.Net.Diagnostics;
-using System.Text;
-
-namespace uhigh.Net.CodeGen
-{
-    /// <summary>
-    /// The sharp generator class
-    /// </summary>
-    public class CSharpGenerator
-    {
-        /// <summary>
-        /// The output
-        /// </summary>
-        private readonly StringBuilder _output = new();
-        /// <summary>
-        /// The indent level
-        /// </summary>
-        private int _indentLevel = 0;
-        /// <summary>
-        /// The usings
-        /// </summary>
-        private readonly HashSet<string> _usings = new();
-        /// <summary>
-        /// The import mappings
-        /// </summary>
-        private readonly Dictionary<string, string> _importMappings = new();
-        /// <summary>
-        /// The diagnostics
-        /// </summary>
-        private DiagnosticsReporter _diagnostics = new();
-        /// <summary>
-        /// The root namespace
-        /// </summary>
-        private string _rootNamespace = "Generated";
-        /// <summary>
-        /// The class name
-        /// </summary>
-        private string _className = "Program";
-        /// <summary>
-        /// The suppress usings
-        /// </summary>
-        private bool _suppressUsings = false;
-        /// <summary>
-        /// The type resolver
-        /// </summary>
-        private ReflectionTypeResolver _typeResolver; // Add this field
-
-        /// <summary>
-        /// Generates the program
-        /// </summary>
-        /// <param name="program">The program</param>
-        /// <param name="diagnostics">The diagnostics</param>
-        /// <param name="rootNamespace">The root namespace</param>
-        /// <param name="className">The class name</param>
-        /// <returns>The string</returns>
-        public string Generate(Program program, DiagnosticsReporter? diagnostics = null, string? rootNamespace = null, string? className = null)
-        {
-            _diagnostics = diagnostics ?? new DiagnosticsReporter();
-            _typeResolver = new ReflectionTypeResolver(_diagnostics); // Initialize type resolver
-            _output.Clear();
-            _indentLevel = 0;
-            _usings.Clear();
-            _importMappings.Clear();
-            _rootNamespace = rootNamespace ?? "Generated";
-            _className = className ?? "Program";
-            _suppressUsings = false; // Reset flag
-
-            _diagnostics.ReportInfo("Starting C# code generation");
-
-            // Process imports first
-            ProcessImports(program);
-
-            // Add using statements only if not suppressed
-            if (!_suppressUsings)
-            {
-                foreach (var usingDirective in _usings.OrderBy(u => u))
-                {
-                    _output.AppendLine($"using {usingDirective};");
-                }
-                _output.AppendLine();
-            }
-
-            // Generate type aliases as C# using statements
-            foreach (var typeAlias in program.Statements.OfType<TypeAliasDeclaration>())
-            {
-                GenerateTypeAlias(typeAlias);
-            }
-
-            // Generate program content
-            GenerateProgramContent(program);
-
-            _diagnostics.ReportInfo($"C# code generation completed. Generated {_output.ToString().Split('\n').Length} lines");
-            return _output.ToString();
-        }
-
-        // Add method to generate code without using statements (for combining multiple files)
-        /// <summary>
-        /// Generates the without usings using the specified program
-        /// </summary>
-        /// <param name="program">The program</param>
-        /// <param name="diagnostics">The diagnostics</param>
-        /// <param name="rootNamespace">The root namespace</param>
-        /// <param name="className">The class name</param>
-        /// <returns>The string</returns>
-        public string GenerateWithoutUsings(Program program, DiagnosticsReporter? diagnostics = null, string? rootNamespace = null, string? className = null)
-        {
-            _suppressUsings = true;
-            return Generate(program, diagnostics, rootNamespace, className);
-        }
-
-        // Add method to get collected using statements
-        /// <summary>
-        /// Gets the collected usings
-        /// </summary>
-        /// <returns>A hash set of string</returns>
-        public HashSet<string> GetCollectedUsings()
-        {
-            return new HashSet<string>(_usings);
-        }
-
-        // Add method to generate combined code from multiple programs
-        /// <summary>
-        /// Generates the combined using the specified programs
-        /// </summary>
-        /// <param name="programs">The programs</param>
-        /// <param name="diagnostics">The diagnostics</param>
-        /// <param name="rootNamespace">The root namespace</param>
-        /// <param name="className">The class name</param>
-        /// <returns>The string</returns>
-        public string GenerateCombined(List<Program> programs, DiagnosticsReporter? diagnostics = null, string? rootNamespace = null, string? className = null)
-        {
-            _diagnostics = diagnostics ?? new DiagnosticsReporter();
-            _output.Clear();
-            _indentLevel = 0;
-            _usings.Clear();
-            _importMappings.Clear();
-            _rootNamespace = rootNamespace ?? "Generated";
-            _className = className ?? "Program";
-
-            _diagnostics.ReportInfo("Starting combined C# code generation");
-
-            // Collect all using statements from all programs first
-            foreach (var program in programs)
-            {
-                ProcessImports(program);
-            }
-
-            // Generate using statements once at the top
-            foreach (var usingDirective in _usings.OrderBy(u => u))
-            {
-                _output.AppendLine($"using {usingDirective};");
-            }
-            _output.AppendLine();
-
-            // Collect all statements from all programs and organize them by type
-            var allNamespaces = new Dictionary<string, List<Statement>>();
-            var allClasses = new Dictionary<string, List<Statement>>();
-            var allFunctions = new List<FunctionDeclaration>();
-            var allStatements = new List<Statement>();
-            var mainFunction = (FunctionDeclaration?)null;
-
-            foreach (var program in programs)
-            {
-                if (program.Statements == null) continue;
-
-                foreach (var statement in program.Statements.Where(s => !(s is ImportStatement)))
-                {
-                    switch (statement)
-                    {
-                        case NamespaceDeclaration nsDecl:
-                            if (!allNamespaces.ContainsKey(nsDecl.Name))
-                                allNamespaces[nsDecl.Name] = new List<Statement>();
-                            allNamespaces[nsDecl.Name].AddRange(nsDecl.Members);
-                            break;
-                        case ClassDeclaration classDecl:
-                            if (!allClasses.ContainsKey(classDecl.Name))
-                                allClasses[classDecl.Name] = new List<Statement>();
-                            allClasses[classDecl.Name].AddRange(classDecl.Members);
-                            break;
-                        case FunctionDeclaration funcDecl:
-                            if (funcDecl.Name == "main")
-                                mainFunction = funcDecl;
-                            else
-                                allFunctions.Add(funcDecl);
-                            break;
-                        default:
-                            allStatements.Add(statement);
-                            break;
-                    }
-                }
-            }
-
-            // Generate merged content
-            if (allNamespaces.Count > 0)
-            {
-                // Generate merged namespaces
-                foreach (var ns in allNamespaces)
-                {
-                    _output.AppendLine($"namespace {ns.Key}");
-                    _output.AppendLine("{");
-                    _indentLevel++;
-
-                    foreach (var member in ns.Value)
-                    {
-                        GenerateStatement(member);
-                    }
-
-                    _indentLevel--;
-                    _output.AppendLine("}");
-                    _output.AppendLine();
-                }
-            }
-
-            if (allClasses.Count > 0)
-            {
-                // Generate merged classes
-                foreach (var cls in allClasses)
-                {
-                    _output.AppendLine($"public class {cls.Key}");
-                    _output.AppendLine("{");
-                    _indentLevel++;
-
-                    foreach (var member in cls.Value)
-                    {
-                        GenerateStatement(member);
-                    }
-
-                    _indentLevel--;
-                    _output.AppendLine("}");
-                    _output.AppendLine();
-                }
-            }
-
-            // If we have loose functions or statements, wrap them in the default namespace/class
-            if (allFunctions.Count > 0 || allStatements.Count > 0 || mainFunction != null)
-            {
-                _output.AppendLine($"namespace {_rootNamespace}");
-                _output.AppendLine("{");
-                _indentLevel++;
-                
-                _output.AppendLine($"public class {_className}");
-                _output.AppendLine("{");
-                _indentLevel++;
-
-                GenerateBuiltInFunctions();
-
-                // Generate all loose statements first
-                foreach (var statement in allStatements)
-                {
-                    GenerateStatement(statement);
-                }
-
-                // Generate all functions
-                foreach (var function in allFunctions)
-                {
-                    GenerateFunctionDeclaration(function);
-                }
-
-                // Generate main function or method
-                if (mainFunction != null)
-                {
-                    GenerateMainFunction(mainFunction);
-                }
-                else if (allStatements.Where(s => !(s is FunctionDeclaration)).Any())
-                {
-                    // Generate main method for loose statements
-                    GenerateMainMethod(allStatements.Where(s => !(s is FunctionDeclaration)).Cast<ASTNode>().ToList());
-                }
-
-                _indentLevel--;
-                _output.AppendLine("}");
-                _indentLevel--;
-                _output.AppendLine("}");
-            }
-
-            _diagnostics.ReportInfo($"Combined C# code generation completed. Generated {_output.ToString().Split('\n').Length} lines");
-            return _output.ToString();
-        }
-
-        // Helper method to generate program content without using statements
-        /// <summary>
-        /// Generates the program content without usings using the specified program
-        /// </summary>
-        /// <param name="program">The program</param>
-        private void GenerateProgramContentWithoutUsings(Program program)
-        {
-            if (program.Statements == null) return;
-
-            var hasNamespace = program.Statements.Any(s => s is NamespaceDeclaration);
-            var hasClass = program.Statements.Any(s => s is ClassDeclaration);
-            
-            // Generate the source structure directly without wrapping or using statements
-            foreach (var statement in program.Statements.Where(s => !(s is ImportStatement)))
-            {
-                GenerateStatement(statement);
-            }
-        }
-
-        /// <summary>
-        /// Processes the imports using the specified program
-        /// </summary>
-        /// <param name="program">The program</param>
-        private void ProcessImports(Program program)
-        {
-            if (program.Statements == null) return;
-
-            foreach (var statement in program.Statements.OfType<ImportStatement>())
-            {
-                ProcessImportStatement(statement);
-            }
-
-            // Add default usings
-            _usings.Add("System");
-            _usings.Add("System.Collections.Generic");
-            _usings.Add("System.Linq");
-            _usings.Add("System.Threading.Tasks");
-        }
-
-        /// <summary>
-        /// Processes the import statement using the specified import
-        /// </summary>
-        /// <param name="import">The import</param>
-        private void ProcessImportStatement(ImportStatement import)
-        {
-            if (import.AssemblyName.EndsWith(".dll"))
-            {
-                // Custom assembly - add to mappings for later reference loading
-                _importMappings[import.ClassName] = import.AssemblyName;
-            }
-            else
-            {
-                // System namespace or any namespace: add the full namespace
-                if (!string.IsNullOrWhiteSpace(import.ClassName))
-                {
-                    _usings.Add(import.ClassName);
-                }
-            }
-        }
-
-        /// <summary>
-        /// Generates the program content using the specified program
-        /// </summary>
-        /// <param name="program">The program</param>
-        private void GenerateProgramContent(Program program)
-        {
-            if (program.Statements == null) return;
-
-            var hasNamespace = program.Statements.Any(s => s is NamespaceDeclaration);
-            var hasClass = program.Statements.Any(s => s is ClassDeclaration);
-            var hasMainFunction = program.Statements.OfType<FunctionDeclaration>().Any(f => f.Name == "main");
-            
-            // If source has its own namespace/class structure, use it as-is
-            if (hasNamespace || hasClass)
-            {
-                // Generate the source structure directly without wrapping
-                foreach (var statement in program.Statements.Where(s => !(s is ImportStatement)))
-                {
-                    GenerateStatement(statement);
-                }
-            }
-            else
-            {
-                // Generate default wrapper namespace and class for loose statements/functions
-                _output.AppendLine($"namespace {_rootNamespace}");
-                _output.AppendLine("{");
-                _indentLevel++;
-                GenerateDefaultProgram(program);
-                _indentLevel--;
-                _output.AppendLine("}");
-            }
-        }
-
-        /// <summary>
-        /// Generates the default program using the specified program
-        /// </summary>
-        /// <param name="program">The program</param>
-        private void GenerateDefaultProgram(Program program)
-        {
-            Indent();
-            _output.AppendLine($"public class {_className}");
-            Indent();
-            _output.AppendLine("{");
-            _indentLevel++;
-
-            GenerateBuiltInFunctions();
-
-            var statements = program.Statements?.Where(s => !(s is ImportStatement) && !(s is NamespaceDeclaration)).ToList();
-            var mainFunction = statements?.OfType<FunctionDeclaration>().FirstOrDefault(f => f.Name == "main");
-            var hasMainFunction = mainFunction != null;
-
-            if (statements != null)
-            {
-                foreach (var statement in statements)
-                {
-                    if (statement is FunctionDeclaration funcDecl)
-                    {
-                        if (funcDecl.Name == "main")
-                        {
-                            GenerateMainFunction(funcDecl);
-                        }
-                        else
-                        {
-                            GenerateFunctionDeclaration(funcDecl);
-                        }
-                    }
-                    else
-                    {
-                        GenerateStatement(statement);
-                    }
-                }
-            }
-
-            if (!hasMainFunction)
-            {
-                GenerateMainMethod(statements?.Where(s => !(s is FunctionDeclaration)).Cast<ASTNode>().ToList());
-            }
-
-            _indentLevel--;
-            Indent();
-            _output.AppendLine("}");
-        }
-
-        /// <summary>
-        /// Generates the built in functions
-        /// </summary>
-        private void GenerateBuiltInFunctions()
-        {
-            // don't generate built-in functions since we have the standard library
-            _output.AppendLine("// Built-in functions are now part of the standard library");
-            _output.AppendLine("// You can use them directly without generating here\n");
-        }
-
-        /// <summary>
-        /// Generates the main method using the specified statements
-        /// </summary>
-        /// <param name="statements">The statements</param>
-        private void GenerateMainMethod(List<ASTNode>? statements)
-        {
-            Indent();
-            _output.AppendLine("public static void Main(string[] args)");
-            Indent();
-            _output.AppendLine("{");
-            _indentLevel++;
-
-            if (statements != null)
-            {
-                foreach (var statement in statements)
-                {
-                    GenerateStatement(statement);
-                }
-            }
-
-            _indentLevel--;
-            Indent();
-            _output.AppendLine("}");
-            _output.AppendLine();
-        }
-
-        /// <summary>
-        /// Generates the main function using the specified main func
-        /// </summary>
-        /// <param name="mainFunc">The main func</param>
-        private void GenerateMainFunction(FunctionDeclaration mainFunc)
-        {
-            Indent();
-            _output.AppendLine("public static void Main(string[] args)");
-            Indent();
-            _output.AppendLine("{");
-            _indentLevel++;
-
-            foreach (var stmt in mainFunc.Body)
-            {
-                GenerateStatement(stmt);
-            }
-
-            _indentLevel--;
-            Indent();
-            _output.AppendLine("}");
-            _output.AppendLine();
-        }
-
-        /// <summary>
-        /// Generates the class declaration using the specified class decl
-        /// </summary>
-        /// <param name="classDecl">The class decl</param>
-        private void GenerateClassDeclaration(ClassDeclaration classDecl)
-        {
-            // Check for external attribute on class
-            var hasExternalAttribute = classDecl.Attributes.Any(attr => attr.IsExternal);
-
-            if (hasExternalAttribute)
-            {
-                _diagnostics.ReportInfo($"Skipping code generation for external class: {classDecl.Name}");
-                return;
-            }
-
-            // Generate attributes for the class
-            GenerateAttributes(classDecl.Attributes);
-
-            Indent();
-            
-            // Generate modifiers
-            if (classDecl.Modifiers.Count > 0)
-            {
-                _output.Append(string.Join(" ", classDecl.Modifiers) + " ");
-            }
-            else
-            {
-                _output.Append("public "); // Default to public
-            }
-            
-            _output.Append("class ");
-            _output.Append(classDecl.Name);
-            
-            if (classDecl.BaseClass != null)
-            {
-                _output.Append($" : {classDecl.BaseClass}");
-            }
-            
-            _output.AppendLine();
-            Indent();
-            _output.AppendLine("{");
-            _indentLevel++;
-
-            foreach (var member in classDecl.Members)
-            {
-                GenerateStatement(member);
-            }
-
-            _indentLevel--;
-            Indent();
-            _output.AppendLine("}");
-            _output.AppendLine();
-        }
-
-        // Add method to generate attributes
-        /// <summary>
-        /// Generates the attributes using the specified attributes
-        /// </summary>
-        /// <param name="attributes">The attributes</param>
-        private void GenerateAttributes(List<AttributeDeclaration> attributes)
-        {
-            foreach (var attribute in attributes)
-            {
-                // Skip μHigh-specific attributes that don't map to C#
-                if (attribute.IsExternal || attribute.IsDotNetFunc)
-                    continue;
-
-                Indent();
-                _output.Append($"[{attribute.Name}");
-                
-                if (attribute.Arguments.Count > 0)
-                {
-                    _output.Append("(");
-                    for (int i = 0; i < attribute.Arguments.Count; i++)
-                    {
-                        if (i > 0) _output.Append(", ");
-                        GenerateExpression(attribute.Arguments[i]);
-                    }
-                    _output.Append(")");
-                }
-                
-                _output.AppendLine("]");
-            }
-        }
-
-        /// <summary>
-        /// Generates the statement using the specified statement
-        /// </summary>
-        /// <param name="statement">The statement</param>
-        private void GenerateStatement(ASTNode statement)
-        {
-            switch (statement)
-            {
-                case ImportStatement:
-                    // Already processed
-                    break;
-                case TypeAliasDeclaration typeAlias:
-                    GenerateTypeAlias(typeAlias);
-                    break;
-                case NamespaceDeclaration nsDecl:
-                    GenerateNamespaceDeclaration(nsDecl);
-                    break;
-                
-                case ClassDeclaration classDecl:
-                    GenerateClassDeclaration(classDecl);
-                    break;
-                case MethodDeclaration methodDecl:
-                    GenerateMethodDeclaration(methodDecl);
-                    break;
-                case FieldDeclaration fieldDecl:
-                    GenerateFieldDeclaration(fieldDecl);
-                    break;
-                case PropertyDeclaration propDecl:
-                    GeneratePropertyDeclaration(propDecl);
-                    break;
-                case VariableDeclaration varDecl:
-                    GenerateVariableDeclaration(varDecl);
-                    break;
-                case FunctionDeclaration funcDecl:
-                    GenerateFunctionDeclaration(funcDecl);
-                    break;
-                case IfStatement ifStmt:
-                    GenerateIfStatement(ifStmt);
-                    break;
-                case WhileStatement whileStmt:
-                    GenerateWhileStatement(whileStmt);
-                    break;
-                case ForStatement forStmt:
-                    GenerateForStatement(forStmt);
-                    break;
-                case ReturnStatement returnStmt:
-                    Indent();
-                    _output.Append("return");
-                    if (returnStmt.Value != null)
-                    {
-                        _output.Append(" ");
-                        GenerateExpression(returnStmt.Value);
-                    }
-                    _output.AppendLine(";");
-                    break;
-                case BreakStatement:
-                    Indent();
-                    _output.AppendLine("break;");
-                    break;
-                case ContinueStatement:
-                    Indent();
-                    _output.AppendLine("continue;");
-                    break;
-                case SharpBlock sharpBlock:
-                    GenerateSharpBlock(sharpBlock);
-                    break;
-                case MatchStatement matchStmt:
-                    GenerateMatchStatement(matchStmt);
-                    break;
-                case ExpressionStatement exprStmt:
-                    Indent();
-                    // check if it's a using statement
- 
-                    GenerateExpression(exprStmt.Expression);
-                    _output.AppendLine(";");
-                    break;
-                default:
-                    _diagnostics.ReportCodeGenWarning($"Unknown statement type: {statement.GetType().Name}");
-                    break;
-            }
-        }
-
-        /// <summary>
-        /// Generates the sharp block using the specified sharp block
-        /// </summary>
-        /// <param name="sharpBlock">The sharp block</param>
-        private void GenerateSharpBlock(SharpBlock sharpBlock)
-        {
-            if (string.IsNullOrWhiteSpace(sharpBlock.Code))
-            {
-                _diagnostics.ReportCodeGenWarning("Empty sharp block found");
-                return;
-            }
-            
-            // Split the code into lines and indent each line properly
-            var lines = sharpBlock.Code.Split('\n');
-            foreach (var line in lines)
-            {
-                Indent();
-                _output.AppendLine(line.TrimEnd());
-            }
-        }
-
-        /// <summary>
-        /// Generates the namespace declaration using the specified ns decl
-        /// </summary>
-        /// <param name="nsDecl">The ns decl</param>
-        private void GenerateNamespaceDeclaration(NamespaceDeclaration nsDecl)
-        {
-            Indent();
-            // Use the namespace name as-is, don't prefix with root namespace
-            _output.AppendLine($"namespace {nsDecl.Name}");
-            Indent();
-            _output.AppendLine("{");
-            _indentLevel++;
-
-            foreach (var member in nsDecl.Members)
-            {
-                GenerateStatement(member);
-            }
-
-            _indentLevel--;
-            Indent();
-            _output.AppendLine("}");
-            _output.AppendLine();
-        }
-
-        /// <summary>
-        /// Generates the method declaration using the specified method decl
-        /// </summary>
-        /// <param name="methodDecl">The method decl</param>
-        private void GenerateMethodDeclaration(MethodDeclaration methodDecl)
-        {
-            // Check if method has external or dotnetfunc attribute - don't generate implementation
-            var hasExternalAttribute = methodDecl.Attributes.Any(attr => attr.IsExternal);
-            var hasDotNetFuncAttribute = methodDecl.Attributes.Any(attr => attr.IsDotNetFunc);
-
-            if (hasDotNetFuncAttribute || hasExternalAttribute)
-            {
-                _diagnostics.ReportInfo($"Skipping code generation for external method: {methodDecl.Name}");
-                return;
-            }
-
-            Indent();
-            
-            // Generate modifiers
-            if (methodDecl.Modifiers.Count > 0)
-            {
-                _output.Append(string.Join(" ", methodDecl.Modifiers) + " ");
-            }
-            else
-            {
-                _output.Append("public "); // Default to public
-            }
-            
-            if (methodDecl.IsConstructor)
-            {
-                _output.Append($"{GetCurrentClassName()}(");
-            }
-            else
-            {
-                var returnType = methodDecl.ReturnType != null ? ConvertType(methodDecl.ReturnType) : "void";
-                _output.Append($"{returnType} {methodDecl.Name}(");
-            }
-            
-            // Parameters
-            for (int i = 0; i < methodDecl.Parameters.Count; i++)
-            {
-                var param = methodDecl.Parameters[i];
-                if (i > 0) _output.Append(", ");
-                
-                var paramType = param.Type != null ? ConvertType(param.Type) : "object";
-                _output.Append($"{paramType} {param.Name}");
-            }
-            
-            _output.AppendLine(")");
-            Indent();
-            _output.AppendLine("{");
-            _indentLevel++;
-
-            foreach (var stmt in methodDecl.Body)
-            {
-                GenerateStatement(stmt);
-            }
-
-            _indentLevel--;
-            Indent();
-            _output.AppendLine("}");
-            _output.AppendLine();
-        }
-
-        /// <summary>
-        /// Generates the property declaration using the specified prop decl
-        /// </summary>
-        /// <param name="propDecl">The prop decl</param>
-        private void GeneratePropertyDeclaration(PropertyDeclaration propDecl)
-        {
-            Indent();
-            _output.Append("public ");
-            
-            var propType = propDecl.Type != null ? ConvertType(propDecl.Type) : "object";
-            _output.Append($"{propType} {propDecl.Name}");
-            
-            if (propDecl.Accessors.Count > 0)
-            {
-                _output.AppendLine();
-                Indent();
-                _output.AppendLine("{");
-                _indentLevel++;
-                
-                foreach (var accessor in propDecl.Accessors)
-                {
-                    Indent();
-                    _output.Append(accessor.Type);
-                    
-                    if (accessor.Body != null)
-                    {
-                        // Expression-bodied accessor: get => expression;
-                        _output.Append(" => ");
-                        GenerateExpression(accessor.Body);
-                        _output.AppendLine(";");
-                    }
-                    else if (accessor.Statements.Count > 0)
-                    {
-                        // Block-bodied accessor: get { ... }
-                        _output.AppendLine();
-                        Indent();
-                        _output.AppendLine("{");
-                        _indentLevel++;
-                        
-                        foreach (var stmt in accessor.Statements)
-                        {
-                            GenerateStatement(stmt);
-                        }
-                        
-                        _indentLevel--;
-                        Indent();
-                        _output.AppendLine("}");
-                    }
-                    else
-                    {
-                        // Auto-implemented accessor
-                        _output.AppendLine(";");
-                    }
-                }
-                
-                _indentLevel--;
-                Indent();
-                _output.AppendLine("}");
-            }
-            else if (propDecl.Initializer != null)
-            {
-                // Property with initializer
-                _output.Append(" = ");
-                GenerateExpression(propDecl.Initializer);
-                _output.AppendLine(";");
-            }
-            else
-            {
-                // Simple auto property
-                _output.AppendLine(" { get; set; }");
-            }
-        }
-
-        /// <summary>
-        /// Generates the field declaration using the specified field decl
-        /// </summary>
-        /// <param name="fieldDecl">The field decl</param>
-        private void GenerateFieldDeclaration(FieldDeclaration fieldDecl)
-        {
-            Indent();
-            
-            // Generate modifiers
-            if (fieldDecl.Modifiers.Count > 0)
-            {
-                _output.Append(string.Join(" ", fieldDecl.Modifiers) + " ");
-            }
-            else
-            {
-                _output.Append("private "); // Default to private for fields
-            }
-            
-            var fieldType = fieldDecl.Type != null ? ConvertType(fieldDecl.Type) : "object";
-            _output.Append($"{fieldType} {fieldDecl.Name}");
-            
-            if (fieldDecl.Initializer != null)
-            {
-                _output.Append(" = ");
-                GenerateExpression(fieldDecl.Initializer);
-            }
-            
-            _output.AppendLine(";");
-        }
-
-        /// <summary>
-        /// Gets the current class name
-        /// </summary>
-        /// <returns>The string</returns>
-        private string GetCurrentClassName()
-        {
-            // This would need to track current class context
-            // For simplicity, return a default name
-            return "GeneratedClass";
-        }
-
-        /// <summary>
-        /// Generates the variable declaration using the specified var decl
-        /// </summary>
-        /// <param name="varDecl">The var decl</param>
-        private void GenerateVariableDeclaration(VariableDeclaration varDecl)
-        {
-            Indent();
-            
-            if (varDecl.IsConstant)
-            {
-                _output.Append("const ");
-            }
-            else
-            {
-                _output.Append("var ");
-            }
-            
-            _output.Append(varDecl.Name);
-            
-            if (varDecl.Initializer != null)
-            {
-                _output.Append(" = ");
-                GenerateExpression(varDecl.Initializer);
-            }
-            
-            _output.AppendLine(";");
-        }
-
-        /// <summary>
-        /// Generates the function declaration using the specified func decl
-        /// </summary>
-        /// <param name="funcDecl">The func decl</param>
-        private void GenerateFunctionDeclaration(FunctionDeclaration funcDecl)
-        {
-            // Check if function has external or dotnetfunc attribute - completely skip generation
-            var hasExternalAttribute = funcDecl.Attributes.Any(attr => attr.IsExternal);
-            var hasDotNetFuncAttribute = funcDecl.Attributes.Any(attr => attr.IsDotNetFunc);
-
-            if (hasDotNetFuncAttribute || hasExternalAttribute)
-            {
-                _diagnostics.ReportInfo($"Skipping code generation for external function: {funcDecl.Name}");
-                return; // Completely skip generating this function
-            }
-
-            // Handle qualified function names - these should use [dotnetfunc] attribute
-            if (funcDecl.Name.Contains('.'))
-            {
-                _diagnostics.ReportWarning($"Qualified function name '{funcDecl.Name}' should use [dotnetfunc] attribute for .NET methods");
-                return; // Skip generating this as well
-            }
-
-            Indent();
-            
-            // Generate modifiers
-            if (funcDecl.Modifiers.Count > 0)
-            {
-                _output.Append(string.Join(" ", funcDecl.Modifiers) + " ");
-            }
-            else
-            {
-                _output.Append("public static "); // Default to public static for functions
-            }
-            
-            // Return type
-            if (funcDecl.ReturnType != null)
-            {
-                _output.Append(ConvertType(funcDecl.ReturnType));
-            }
-            else
-            {
-                _output.Append("void");
-            }
-            
-            _output.Append($" {funcDecl.Name}(");
-            
-            // Parameters
-            for (int i = 0; i < funcDecl.Parameters.Count; i++)
-            {
-                var param = funcDecl.Parameters[i];
-                if (i > 0) _output.Append(", ");
-                
-                var paramType = param.Type != null ? ConvertType(param.Type) : "object";
-                _output.Append($"{paramType} {param.Name}");
-            }
-            
-            _output.AppendLine(")");
-            Indent();
-            _output.AppendLine("{");
-            _indentLevel++;
-
-            foreach (var stmt in funcDecl.Body)
-            {
-                GenerateStatement(stmt);
-            }
-
-            _indentLevel--;
-            Indent();
-            _output.AppendLine("}");
-            _output.AppendLine();
-        }
-
-        /// <summary>
-        /// Generates the if statement using the specified if stmt
-        /// </summary>
-        /// <param name="ifStmt">The if stmt</param>
-        private void GenerateIfStatement(IfStatement ifStmt)
-        {
-            Indent();
-            _output.Append("if (");
-            GenerateExpression(ifStmt.Condition);
-            _output.AppendLine(")");
-            Indent();
-            _output.AppendLine("{");
-            _indentLevel++;
-
-            foreach (var stmt in ifStmt.ThenBranch)
-            {
-                GenerateStatement(stmt);
-            }
-
-            _indentLevel--;
-            Indent();
-            _output.AppendLine("}");
-
-            if (ifStmt.ElseBranch != null)
-            {
-                Indent();
-                _output.AppendLine("else");
-                Indent();
-                _output.AppendLine("{");
-                _indentLevel++;
-
-                foreach (var stmt in ifStmt.ElseBranch)
-                {
-                    GenerateStatement(stmt);
-                }
-
-                _indentLevel--;
-                Indent();
-                _output.AppendLine("}");
-            }
-        }
-
-        /// <summary>
-        /// Generates the while statement using the specified while stmt
-        /// </summary>
-        /// <param name="whileStmt">The while stmt</param>
-        private void GenerateWhileStatement(WhileStatement whileStmt)
-        {
-            Indent();
-            _output.Append("while (");
-            GenerateExpression(whileStmt.Condition);
-            _output.AppendLine(")");
-            Indent();
-            _output.AppendLine("{");
-            _indentLevel++;
-
-            foreach (var stmt in whileStmt.Body)
-            {
-                GenerateStatement(stmt);
-            }
-
-            _indentLevel--;
-            Indent();
-            _output.AppendLine("}");
-        }
-
-        /// <summary>
-        /// Generates the for statement using the specified for stmt
-        /// </summary>
-        /// <param name="forStmt">The for stmt</param>
-        private void GenerateForStatement(ForStatement forStmt)
-        {
-            Indent();
-            
-            if (forStmt.IsForInLoop)
-            {
-                // Generate foreach loop
-                _output.Append($"foreach (var {forStmt.IteratorVariable} in ");
-                
-                // Handle different iterable types
-                if (forStmt.IterableExpression is RangeExpression rangeExpr)
-                {
-                    GenerateRangeIterable(rangeExpr);
-                }
-                else
-                {
-                    GenerateExpression(forStmt.IterableExpression!);
-                }
-                
-                _output.AppendLine(")");
-            }
-            else
-            {
-                // Traditional for loop
-                _output.Append("for (");
-                
-                if (forStmt.Initializer != null)
-                {
-                    // Remove the semicolon from the initializer since we're adding it manually
-                    var initOutput = _output.ToString();
-                    var currentLength = _output.Length;
-                    GenerateStatement(forStmt.Initializer);
-                    var newContent = _output.ToString().Substring(currentLength);
-                    if (newContent.EndsWith(";\n") || newContent.EndsWith(";"))
-                    {
-                        _output.Length = _output.Length - (newContent.EndsWith(";\n") ? 2 : 1);
-                    }
-                }
-                _output.Append("; ");
-                
-                if (forStmt.Condition != null)
-                    GenerateExpression(forStmt.Condition);
-                _output.Append("; ");
-                
-                if (forStmt.Increment != null)
-                {
-                    // Generate increment without semicolon
-                    var currentLength = _output.Length;
-                    GenerateStatement(forStmt.Increment);
-                    var newContent = _output.ToString().Substring(currentLength);
-                    if (newContent.EndsWith(";\n") || newContent.EndsWith(";"))
-                    {
-                        _output.Length = _output.Length - (newContent.EndsWith(";\n") ? 2 : 1);
-                    }
-                }
-                
-                _output.AppendLine(")");
-            }
-            
-            Indent();
-            _output.AppendLine("{");
-            _indentLevel++;
-
-            foreach (var stmt in forStmt.Body)
-            {
-                GenerateStatement(stmt);
-            }
-
-            _indentLevel--;
-            Indent();
-            _output.AppendLine("}");
-        }
-
-        /// <summary>
-        /// Generates the range iterable using the specified range expr
-        /// </summary>
-        /// <param name="rangeExpr">The range expr</param>
-        private void GenerateRangeIterable(RangeExpression rangeExpr)
-        {
-            if (rangeExpr.IsSimpleRange && rangeExpr.End != null)
-            {
-                // Generate Enumerable.Range(0, n)
-                _output.Append("Enumerable.Range(0, ");
-                GenerateExpression(rangeExpr.End);
-                _output.Append(")");
-            }
-            else if (rangeExpr.Start != null && rangeExpr.End != null)
-            {
-                // Generate Enumerable.Range(start, end - start)
-                _output.Append("Enumerable.Range(");
-                GenerateExpression(rangeExpr.Start);
-                _output.Append(", ");
-                GenerateExpression(rangeExpr.End);
-                _output.Append(" - ");
-                GenerateExpression(rangeExpr.Start);
-                _output.Append(")");
-            }
-            else
-            {
-                _output.Append("new int[0]"); // Empty range fallback
-            }
-        }
-
-        /// <summary>
-        /// Generates the expression using the specified expression
-        /// </summary>
-        /// <param name="expression">The expression</param>
-        private void GenerateExpression(ASTNode expression)
-        {
-            switch (expression)
-            {
-                case ThisExpression:
-                    _output.Append("this");
-                    break;
-                case MemberAccessExpression memberExpr:
-                    GenerateExpression(memberExpr.Object);
-                    _output.Append($".{memberExpr.MemberName}");
-                    break;
-                case QualifiedIdentifierExpression qualifiedExpr:
-                    _output.Append(qualifiedExpr.Name);
-                    break;
-                case BinaryExpression binExpr:
-                    GenerateExpression(binExpr.Left);
-                    _output.Append($" {ConvertOperator(binExpr.Operator)} ");
-                    GenerateExpression(binExpr.Right);
-                    break;
-                case UnaryExpression unaryExpr:
-                    _output.Append(ConvertOperator(unaryExpr.Operator));
-                    GenerateExpression(unaryExpr.Operand);
-                    break;
-                case LiteralExpression litExpr:
-                    GenerateLiteral(litExpr);
-                    break;
-                case IdentifierExpression identifierExpr:
-                    _output.Append(identifierExpr.Name);
-                    break;
-                case AssignmentExpression assignExpr:
-                    GenerateExpression(assignExpr.Target);
-                    _output.Append($" {ConvertOperator(assignExpr.Operator)} ");
-                    GenerateExpression(assignExpr.Value);
-                    break;
-                case ConstructorCallExpression constructorExpr:
-                    _output.Append($"new {constructorExpr.ClassName}(");
-                    for (int i = 0; i < constructorExpr.Arguments.Count; i++)
-                    {
-                        if (i > 0) _output.Append(", ");
-                        GenerateExpression(constructorExpr.Arguments[i]);
-                    }
-                    _output.Append(")");
-                    break;
-                case RangeExpression rangeExpr:
-                    GenerateRangeIterable(rangeExpr);
-                    break;
-                case CallExpression callExpr:
-                    if (callExpr.Function is IdentifierExpression funcIdExpr)
-                    {
-                        var functionName = funcIdExpr.Name;
-                        GenerateFunctionCall(functionName, callExpr.Arguments);
-                    }
-                    else if (callExpr.Function is QualifiedIdentifierExpression qualifiedFuncExpr)
-                    {
-                        var functionName = qualifiedFuncExpr.Name;
-                        GenerateFunctionCall(functionName, callExpr.Arguments);
-                    }
-                    else if (callExpr.Function is MemberAccessExpression memberAccessExpr)
-                    {
-                        // Handle method calls like object.Method()
-                        GenerateExpression(memberAccessExpr.Object);
-                        _output.Append($".{memberAccessExpr.MemberName}(");
-                        for (int i = 0; i < callExpr.Arguments.Count; i++)
-                        {
-                            if (i > 0) _output.Append(", ");
-                            GenerateExpression(callExpr.Arguments[i]);
-                        }
-                        _output.Append(")");
-                    }
-                    else
-                    {
-                        GenerateExpression(callExpr.Function);
-                        _output.Append("(");
-                        for (int i = 0; i < callExpr.Arguments.Count; i++)
-                        {
-                            if (i > 0) _output.Append(", ");
-                            GenerateExpression(callExpr.Arguments[i]);
-                        }
-                        _output.Append(")");
-                    }
-                    break;
-                
-                case ArrayExpression arrayExpr:
-                    GenerateArrayExpression(arrayExpr);
-                    break;
-                
-                case LambdaExpression lambdaExpr:
-                    GenerateLambdaExpression(lambdaExpr);
-                    break;
-                
-                case BlockExpression blockExpr:
-                    GenerateBlockExpression(blockExpr);
-                    break;
-                case MatchExpression matchExpr:
-                    GenerateMatchExpression(matchExpr);
-                    break;
-                case IndexExpression indexExpr:
-                    GenerateExpression(indexExpr.Object);
-                    _output.Append("[");
-                    GenerateExpression(indexExpr.Index);
-                    _output.Append("]");
-                    break;
-            }
-        }
-
-        /// <summary>
-        /// Generates the lambda expression using the specified lambda expr
-        /// </summary>
-        /// <param name="lambdaExpr">The lambda expr</param>
-        private void GenerateLambdaExpression(LambdaExpression lambdaExpr)
-        {
-            // Generate parameter list
-            if (lambdaExpr.Parameters.Count == 1 && lambdaExpr.Parameters[0].Type == null)
-            {
-                // Single parameter without type: x => expression
-                _output.Append(lambdaExpr.Parameters[0].Name);
-            }
-            else
-            {
-                // Multiple parameters or typed parameters: (x, y) => expression
-                _output.Append("(");
-                for (int i = 0; i < lambdaExpr.Parameters.Count; i++)
-                {
-                    if (i > 0) _output.Append(", ");
-                    
-                    var param = lambdaExpr.Parameters[i];
-                    if (param.Type != null)
-                    {
-                        _output.Append($"{ConvertType(param.Type)} {param.Name}");
-                    }
-                    else
-                    {
-                        _output.Append(param.Name);
-                    }
-                }
-                _output.Append(")");
-            }
-            
-            _output.Append(" => ");
-            
-            // Generate body
-            if (lambdaExpr.IsExpressionLambda && lambdaExpr.Body != null)
-            {
-                // Expression lambda: x => x + 1
-                GenerateExpression(lambdaExpr.Body);
-            }
-            else if (lambdaExpr.IsBlockLambda)
-            {
-                // Block lambda: x => { return x + 1; }
-                _output.AppendLine();
-                Indent();
-                _output.AppendLine("{");
-                _indentLevel++;
-                
-                foreach (var stmt in lambdaExpr.Statements)
-                {
-                    GenerateStatement(stmt);
-                }
-                
-                _indentLevel--;
-                Indent();
-                _output.Append("}");
-            }
-        }
-
-        /// <summary>
-        /// Generates the block expression using the specified block expr
-        /// </summary>
-        /// <param name="blockExpr">The block expr</param>
-        private void GenerateBlockExpression(BlockExpression blockExpr)
-        {
-            _output.AppendLine();
-            Indent();
-            _output.AppendLine("{");
-            _indentLevel++;
-
-            foreach (var stmt in blockExpr.Statements)
-            {
-                GenerateStatement(stmt);
-            }
-
-            _indentLevel--;
-            Indent();
-            _output.Append("}");
-        }
-
-        /// <summary>
-        /// Generates the match statement using the specified match stmt
-        /// </summary>
-        /// <param name="matchStmt">The match stmt</param>
-        private void GenerateMatchStatement(MatchStatement matchStmt)
-        {
-            Indent();
-            _output.Append("switch (");
-            GenerateExpression(matchStmt.Value);
-            _output.AppendLine(")");
-            Indent();
-            _output.AppendLine("{");
-            _indentLevel++;
-            
-            foreach (var arm in matchStmt.Arms)
-            {
-                if (arm.IsDefault)
-                {
-                    Indent();
-                    _output.AppendLine("default:");
-                }
-                else
-                {
-                    // Handle multiple patterns as separate case labels
-                    foreach (var pattern in arm.Patterns)
-                    {
-                        if (pattern is IdentifierExpression idExpr && idExpr.Name == "_")
-                        {
-                            // add underscore patterns as default case
-                            Indent();
-                            _output.AppendLine("default:");
-                            continue;
-                        }
-                        Indent();
-                        _output.Append("case ");
-                        GenerateExpression(pattern);
-                        _output.AppendLine(":");
-                    }
-                }
-                
-                _indentLevel++;
-                
-                // Handle both expression and block forms
-                if (arm.Result is BlockExpression blockExpr)
-                {
-                    // Generate block statements directly
-                    foreach (var stmt in blockExpr.Statements)
-                    {
-                        GenerateStatement(stmt);
-                    }
-                }
-                else
-                {
-                    // Generate single expression
-                    Indent();
-                    GenerateExpression(arm.Result);
-                    _output.AppendLine(";");
-                }
-                
-                Indent();
-                _output.AppendLine("break;");
-                _indentLevel--;
-            }
-            
-            _indentLevel--;
-            Indent();
-            _output.AppendLine("}");
-        }
-
-        /// <summary>
-        /// Generates the array expression using the specified array expr
-        /// </summary>
-        /// <param name="arrayExpr">The array expr</param>
-        private void GenerateArrayExpression(ArrayExpression arrayExpr)
-        {
-            // Check if we have an explicit array type
-            if (!string.IsNullOrEmpty(arrayExpr.ArrayType))
-            {
-                _output.Append($"new {arrayExpr.ArrayType} {{ ");
-            }
-            else if (!string.IsNullOrEmpty(arrayExpr.ElementType))
-            {
-                _output.Append($"new {ConvertType(arrayExpr.ElementType)}[] {{ ");
-            }
-            else
-            {
-                _output.Append("new[] { ");
-            }
-            
-            for (int i = 0; i < arrayExpr.Elements.Count; i++)
-            {
-                if (i > 0) _output.Append(", ");
-                GenerateExpression(arrayExpr.Elements[i]);
-            }
-            _output.Append(" }");
-        }
-
-        /// <summary>
-        /// Generates the match expression using the specified match expr
-        /// </summary>
-        /// <param name="matchExpr">The match expr</param>
-        private void GenerateMatchExpression(MatchExpression matchExpr)
-        {
-            // Check if any arm uses block form - if so, we need different handling
-            var hasBlockArms = matchExpr.Arms.Any(arm => arm.Result is BlockExpression);
-            
-            if (hasBlockArms)
-            {
-                // Convert to immediately invoked function expression for blocks
-                _output.Append("((Func<object>)(() => ");
-                _output.AppendLine();
-                Indent();
-                _output.Append("switch (");
-                GenerateExpression(matchExpr.Value);
-                _output.AppendLine(")");
-                Indent();
-                _output.AppendLine("{");
-                _indentLevel++;
-                
-                foreach (var arm in matchExpr.Arms)
-                {
-                    if (arm.IsDefault)
-                    {
-                        Indent();
-                        _output.AppendLine("default:");
-                    }
-                    else
-                    {
-                        foreach (var pattern in arm.Patterns)
-                        {
-                            if (pattern is IdentifierExpression idExpr && idExpr.Name == "_")
-                            {
-                                Indent();
-                                _output.AppendLine("default:");
-                                continue;
-                            }
-                            Indent();
-                            _output.Append("case ");
-                            GenerateExpression(pattern);
-                            _output.AppendLine(":");
-                        }
-                    }
-                    
-                    _indentLevel++;
-                    
-                    if (arm.Result is BlockExpression blockExpr)
-                    {
-                        // Generate block with return
-                        foreach (var stmt in blockExpr.Statements)
-                        {
-                            GenerateStatement(stmt);
-                        }
-                        // Ensure we have a return for the last statement if it's an expression
-                        if (blockExpr.Statements.Count > 0 && 
-                            blockExpr.Statements.Last() is ExpressionStatement lastExpr)
-                        {
-                            Indent();
-                            _output.Append("return ");
-                            GenerateExpression(lastExpr.Expression);
-                            _output.AppendLine(";");
-                        }
-                        else
-                        {
-                            // If no expression, just return null
-                            Indent();
-                            _output.AppendLine("return null;");
-                        }
-                    }
-                    else
-                    {
-                        Indent();
-                        _output.Append("return ");
-                        GenerateExpression(arm.Result);
-                        _output.AppendLine(";");
-                    }
-                    
-                    _indentLevel--;
-                }
-                
-                _indentLevel--;
-                Indent();
-                _output.AppendLine("}");
-                _output.Append("))()");
-            }
-            else
-            {
-                // Use C# 8.0+ switch expression syntax for expression-only arms
-                _output.Append("(");
-                GenerateExpression(matchExpr.Value);
-                _output.Append(" switch");
-                _output.AppendLine();
-                Indent();
-                _output.AppendLine("{");
-                _indentLevel++;
-                
-                foreach (var arm in matchExpr.Arms)
-                {
-                    Indent();
-                    
-                    if (arm.IsDefault)
-                    {
-                        _output.Append("_ => ");
-                        GenerateExpression(arm.Result);
-                        _output.AppendLine(",");
-                    }
-                    else
-                    {
-                        // Handle multiple patterns with 'or' syntax
-                        if (arm.Patterns.Count > 1)
-                        {
-                            for (int i = 0; i < arm.Patterns.Count; i++)
-                            {
-                                if (i > 0) _output.Append(" or ");
-                                GenerateExpression(arm.Patterns[i]);
-                            }
-                        }
-                        else if (arm.Patterns.Count == 1)
-                        {
-                            GenerateExpression(arm.Patterns[0]);
-                        }
-                        
-                        _output.Append(" => ");
-                        GenerateExpression(arm.Result);
-                        _output.AppendLine(",");
-                    }
-                }
-                
-                _indentLevel--;
-                Indent();
-                _output.Append("})");
-            }
-        }
-
-        /// <summary>
-        /// Generates the function call using the specified function name
-        /// </summary>
-        /// <param name="functionName">The function name</param>
-        /// <param name="arguments">The arguments</param>
-        private void GenerateFunctionCall(string functionName, List<Expression> arguments)
-        {
-            // Handle special function names that are C# keywords
-
-            // this is now a function inside the standard libarary
-            // if (functionName == "println")
-            // {
-            //     functionName = "Console.WriteLine"; // Map println to Console.WriteLine
-            // }
-
-            // Handle qualified method calls (e.g., Console.WriteLine)
-            if (functionName.Contains('.'))
-            {
-                _output.Append(functionName);
-            }
-            else
-            {
-                _output.Append(functionName);
-            }
-            
-            _output.Append("(");
-            for (int i = 0; i < arguments.Count; i++)
-            {
-                if (i > 0) _output.Append(", ");
-                GenerateExpression(arguments[i]);
-            }
-            _output.Append(")");
-        }
-
-        /// <summary>
-        /// Generates the literal using the specified literal
-        /// </summary>
-        /// <param name="literal">The literal</param>
-        private void GenerateLiteral(LiteralExpression literal)
-        {
-            switch (literal.Value)
-            {
-                case string s:
-                    _output.Append($"\"{s}\"");
-                    break;
-                case bool b:
-                    _output.Append(b.ToString().ToLower());
-                    break;
-                default:
-                    _output.Append(literal.Value);
-                    break;
-            }
-        }
-
-        /// <summary>
-        /// Converts the operator using the specified op
-        /// </summary>
-        /// <param name="op">The op</param>
-        /// <returns>The string</returns>
-        private string ConvertOperator(TokenType op)
-        {
-            return op switch
-            {
-                TokenType.Plus => "+",
-                TokenType.Minus => "-",
-                TokenType.Multiply => "*",
-                TokenType.Divide => "/",
-                TokenType.Modulo => "%",
-                TokenType.Assign => "=",
-                TokenType.PlusAssign => "+=",
-                TokenType.MinusAssign => "-=",
-                TokenType.MultiplyAssign => "*=",
-                TokenType.DivideAssign => "/=",
-                TokenType.Equal => "==",
-                TokenType.NotEqual => "!=",
-                TokenType.Less => "<",
-                TokenType.Greater => ">",
-                TokenType.LessEqual => "<=",
-                TokenType.GreaterEqual => ">=",
-                TokenType.And => "&&",
-                TokenType.Or => "||",
-                TokenType.Not => "!",
-                TokenType.Increment => "++",
-                TokenType.Decrement => "--",
-                _ => op.ToString()
-            };
-        }
-
-        /// <summary>
-        /// Generates the type alias using the specified alias
-        /// </summary>
-        /// <param name="alias">The alias</param>
-        private void GenerateTypeAlias(TypeAliasDeclaration alias)
-        {
-            Indent();
-            _output.Append("using ");
-            if (alias.Modifiers.Count > 0)
-                _output.Append(string.Join(" ", alias.Modifiers) + " ");
-            _output.Append($"{alias.Name} = ");
-            _output.Append(ConvertTypeAnnotation(alias.Type));
-            _output.AppendLine(";");
-        }
-
-        // Convert TypeAnnotation to C# type string
-        /// <summary>
-        /// Converts the type annotation using the specified type ann
-        /// </summary>
-        /// <param name="typeAnn">The type ann</param>
-        /// <returns>The string</returns>
-        private string ConvertTypeAnnotation(TypeAnnotation typeAnn)
-        {
-            if (typeAnn.Name == "array" && typeAnn.TypeArguments.Count == 1)
-            {
-                return $"{ConvertTypeAnnotation(typeAnn.TypeArguments[0])}[]";
-            }
-            if (typeAnn.TypeArguments.Count > 0)
-            {
-                return $"{ConvertType(typeAnn.Name)}<{string.Join(", ", typeAnn.TypeArguments.Select(ConvertTypeAnnotation))}>";
-            }
-            return ConvertType(typeAnn.Name);
-        }
-
-        /// <summary>
-        /// Converts the type using the specified type
-        /// </summary>
-        /// <param name="type">The type</param>
-        /// <returns>The string</returns>
-        private string ConvertType(string type)
-        {
-            // Handle array types first
-            if (type.EndsWith("[]"))
-            {
-                var elementType = type.Substring(0, type.Length - 2);
-                return $"{ConvertType(elementType)}[]";
-            }
-
-            // First try reflection to see if it's a known .NET type
-            if (_typeResolver?.TryResolveType(type, out var reflectedType) == true)
-            {
-                // Use the actual .NET type name
-                return GetCSharpTypeName(reflectedType);
-            }
-
-            // Handle generic types with reflection
-            if (_typeResolver?.IsGenericType(type) == true)
-            {
-                if (_typeResolver.TryResolveGenericType(type, out var genericType))
-                {
-                    return GetCSharpTypeName(genericType);
-                }
-            }
-
-            // Handle generic types manually if reflection fails
-            if (type.Contains('<') && type.Contains('>'))
-            {
-                var genericMatch = System.Text.RegularExpressions.Regex.Match(type, @"^(\w+)<(.+)>$");
-                if (genericMatch.Success)
-                {
-                    var baseType = genericMatch.Groups[1].Value;
-                    var typeArgs = genericMatch.Groups[2].Value;
-                    
-                    // Handle multiple type arguments (e.g., Dictionary<string, int>)
-                    var typeArgsList = typeArgs.Split(',').Select(t => ConvertType(t.Trim())).ToList();
-                    
-                    // Try to resolve the base type with reflection first
-                    if (_typeResolver?.TryGetGenericTypeDefinition(baseType, out var genericTypeDef) == true)
-                    {
-                        try
-                        {
-                            var resolvedArgs = typeArgsList.Select(arg => 
-                                _typeResolver.TryResolveType(arg, out var argType) ? argType : typeof(object)).ToArray();
-                            
-                            if (resolvedArgs.Length == genericTypeDef.GetGenericArguments().Length)
-                            {
-                                var constructedType = genericTypeDef.MakeGenericType(resolvedArgs);
-                                return GetCSharpTypeName(constructedType);
-                            }
-                        }
-                        catch (Exception ex)
-                        {
-                            _diagnostics.ReportWarning($"Failed to construct generic type {baseType}: {ex.Message}");
-                        }
-                    }
-                    
-                    // Fallback to manual mapping for common types
-                    var convertedBaseType = baseType switch
-                    {
-                        "array" => $"{typeArgsList[0]}[]",
-                        "list" => $"List<{string.Join(", ", typeArgsList)}>",
-                        "map" => typeArgsList.Count >= 2 ? $"Dictionary<{typeArgsList[0]}, {typeArgsList[1]}>" : "Dictionary<object, object>",
-                        "set" => $"HashSet<{typeArgsList[0]}>",
-                        "tuple" => typeArgsList.Count >= 2 ? $"Tuple<{string.Join(", ", typeArgsList)}>" : "Tuple<object, object>",
-                        "promise" => $"Task<{typeArgsList[0]}>",
-                        "function" => typeArgsList.Count == 1 ? $"Func<{typeArgsList[0]}>" : $"Func<{string.Join(", ", typeArgsList)}>",
-                        _ => $"{ConvertType(baseType)}<{string.Join(", ", typeArgsList)}>"
-                    };
-                    
-                    return convertedBaseType;
-                }
-            }
-
-            // Try to resolve as a simple type through reflection
-            if (_typeResolver?.TryResolveType(type, out var simpleType) == true)
-            {
-                return GetCSharpTypeName(simpleType);
-            }
-            
-            // Fallback to manual mapping for μHigh-specific types
-            return type switch
-            {
-                "int" => "int",
-                "float" => "double", 
-                "string" => "string",
-                "bool" => "bool",
-                "void" => "void",
-                "array" => "object[]",
-                "arrayIndice" => "uhigh.StdLib.ArrayIndice<object>",
-                // Handle common array types
-                "string[]" => "string[]",
-                "int[]" => "int[]",
-                "bool[]" => "bool[]",
-                "double[]" => "double[]",
-                "object[]" => "object[]",
-                _ => "object"
-            };
-        }
-
-        /// <summary>
-        /// Gets the c sharp type name using the specified type
-        /// </summary>
-        /// <param name="type">The type</param>
-        /// <returns>The string</returns>
-        private string GetCSharpTypeName(Type type)
-        {
-            // Handle special C# type names
-            if (type == typeof(int)) return "int";
-            if (type == typeof(double)) return "double";
-            if (type == typeof(float)) return "float";
-            if (type == typeof(string)) return "string";
-            if (type == typeof(bool)) return "bool";
-            if (type == typeof(void)) return "void";
-            if (type == typeof(object)) return "object";
-
-            // Handle generic types
-            if (type.IsGenericType)
-            {
-                var genericTypeDef = type.GetGenericTypeDefinition();
-                var typeArgs = type.GetGenericArguments();
-                
-                if (genericTypeDef == typeof(List<>))
-                {
-                    return $"List<{GetCSharpTypeName(typeArgs[0])}>";
-                }
-                if (genericTypeDef == typeof(Dictionary<,>))
-                {
-                    return $"Dictionary<{GetCSharpTypeName(typeArgs[0])}, {GetCSharpTypeName(typeArgs[1])}>";
-                }
-                
-                // Generic type with multiple arguments
-                var argNames = typeArgs.Select(GetCSharpTypeName);
-                return $"{type.Name.Split('`')[0]}<{string.Join(", ", argNames)}>";
-            }
-
-            // Array types
-            if (type.IsArray)
-            {
-                return GetCSharpTypeName(type.GetElementType()) + "[]";
-            }
-
-            // Use full name for other types
-            return type.FullName ?? type.Name;
-        }
-
-        /// <summary>
-        /// Indents this instance
-        /// </summary>
-        private void Indent()
-        {
-            _output.Append(new string('\t', _indentLevel));
-        }
-    }
-}
->>>>>>> eb18c7b4
+}