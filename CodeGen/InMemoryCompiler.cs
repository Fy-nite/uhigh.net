<<<<<<< HEAD
using Microsoft.CodeAnalysis;
using Microsoft.CodeAnalysis.CSharp;
using Microsoft.CodeAnalysis.CSharp.Syntax;
using Microsoft.CodeAnalysis.Emit;
using System.Reflection;
using System.Runtime.Loader;
using System.Runtime.InteropServices;
using System.Collections.Concurrent;

namespace uhigh.Net.CodeGen
{
    /// <summary>
    /// The in memory compiler class
    /// </summary>
    public class InMemoryCompiler
    {
        /// <summary>
        /// The base directory
        /// </summary>
        private static readonly string DefaultStdLibPath = Path.Combine(AppContext.BaseDirectory, "stdlib");
        /// <summary>
        /// The std lib path
        /// </summary>
        private readonly string _stdLibPath;
        
        // Add caching for assemblies and references
        /// <summary>
        /// The assembly cache
        /// </summary>
        private static readonly ConcurrentDictionary<string, byte[]> _assemblyCache = new();
        /// <summary>
        /// The reference cache
        /// </summary>
        private static readonly ConcurrentDictionary<string, MetadataReference[]> _referenceCache = new();
        /// <summary>
        /// The compilation lock
        /// </summary>
        private static readonly object _compilationLock = new object();

        /// <summary>
        /// Initializes a new instance of the <see cref="InMemoryCompiler"/> class
        /// </summary>
        /// <param name="stdLibPath">The std lib path</param>
        public InMemoryCompiler(string? stdLibPath = null)
        {
            _stdLibPath = stdLibPath ?? DefaultStdLibPath;
        }

        /// <summary>
        /// The source info class
        /// </summary>
        private class SourceInfo
        {
            /// <summary>
            /// Gets or sets the value of the namespace
            /// </summary>
            public string? Namespace { get; set; }
            /// <summary>
            /// Gets or sets the value of the main class name
            /// </summary>
            public string? MainClassName { get; set; }
            /// <summary>
            /// Gets or sets the value of the all classes
            /// </summary>
            public List<string> AllClasses { get; set; } = new();
            /// <summary>
            /// Gets or sets the value of the has main method
            /// </summary>
            public bool HasMainMethod { get; set; }
            /// <summary>
            /// Gets or sets the value of the has main function
            /// </summary>
            public bool HasMainFunction { get; set; } // Add this to track μHigh main functions
        }

        /// <summary>
        /// Gets the assembly references using the specified std lib path
        /// </summary>
        /// <param name="stdLibPath">The std lib path</param>
        /// <param name="additionalAssemblies">The additional assemblies</param>
        /// <returns>The references array</returns>
        private static MetadataReference[] GetAssemblyReferences(string? stdLibPath = null, List<string>? additionalAssemblies = null)
        {
            // Create cache key
            var cacheKey = $"{stdLibPath ?? "default"}:{string.Join(";", additionalAssemblies ?? new List<string>())}";
            
            if (_referenceCache.TryGetValue(cacheKey, out var cachedReferences))
            {
                return cachedReferences;
            }
            
            var references = new List<MetadataReference>();
            
            // Use only the basic, compatible references
            references.AddRange(new[]
            {
                MetadataReference.CreateFromFile(typeof(object).Assembly.Location),
                MetadataReference.CreateFromFile(typeof(Console).Assembly.Location),
                MetadataReference.CreateFromFile(typeof(System.Runtime.GCSettings).Assembly.Location),
                MetadataReference.CreateFromFile(typeof(System.Collections.IEnumerable).Assembly.Location),
                MetadataReference.CreateFromFile(typeof(System.Collections.Generic.List<>).Assembly.Location),
                MetadataReference.CreateFromFile(typeof(System.Linq.Enumerable).Assembly.Location),
                MetadataReference.CreateFromFile(typeof(InMemoryCompiler).Assembly.Location),
                MetadataReference.CreateFromFile(typeof(StdLib.Temporal<>).Assembly.Location)
            });

            // Add μHigh compiler assembly (uhigh.dll) if present
            var uhighDllPath = Path.Combine(AppContext.BaseDirectory, "uhigh.dll");
            if (File.Exists(uhighDllPath))
            {
                try
                {
                    references.Add(MetadataReference.CreateFromFile(uhighDllPath));
                }
                catch { /* ignore if already loaded or error */ }
            }

            // Add standard library references with caching
            var stdLibReferences = GetStandardLibraryReferences(stdLibPath);
            references.AddRange(stdLibReferences);
            
            // Add NuGet package references
            if (additionalAssemblies != null)
            {
                foreach (var assembly in additionalAssemblies)
                {
                    try
                    {
                        if (File.Exists(assembly))
                        {
                            references.Add(MetadataReference.CreateFromFile(assembly));
                        }
                    }
                    catch (Exception ex)
                    {
                        Console.WriteLine($"Warning: Could not load assembly {Path.GetFileName(assembly)}: {ex.Message}");
                    }
                }
            }
            
            // Add additional system assemblies safely
            TryAddSystemAssembly(references, "System.Runtime");
            TryAddSystemAssembly(references, "System.Collections");
            
            var referencesArray = references.ToArray();
            _referenceCache[cacheKey] = referencesArray;
            return referencesArray;
        }

        /// <summary>
        /// Tries the add system assembly using the specified references
        /// </summary>
        /// <param name="references">The references</param>
        /// <param name="assemblyName">The assembly name</param>
        private static void TryAddSystemAssembly(List<MetadataReference> references, string assemblyName)
        {
            try
            {
                references.Add(MetadataReference.CreateFromFile(Assembly.Load(assemblyName).Location));
            }
            catch
            {
                // Ignore if assembly cannot be loaded
            }
        }

        /// <summary>
        /// Gets the standard library references using the specified std lib path
        /// </summary>
        /// <param name="stdLibPath">The std lib path</param>
        /// <returns>The references</returns>
        private static List<MetadataReference> GetStandardLibraryReferences(string? stdLibPath = null)
        {
            var references = new List<MetadataReference>();
            var libsPath = stdLibPath ?? DefaultStdLibPath;

            if (!Directory.Exists(libsPath))
            {
                // Try alternative paths for global tool installation
                var alternativePaths = new[]
                {
                    Path.Combine(Path.GetDirectoryName(Assembly.GetExecutingAssembly().Location)!, "stdlib"),
                    Path.Combine(Environment.GetFolderPath(Environment.SpecialFolder.UserProfile), ".uhigh", "stdlib"),
                    "/usr/local/share/uhigh/stdlib",
                    "/opt/uhigh/stdlib"
                };

                foreach (var altPath in alternativePaths)
                {
                    if (Directory.Exists(altPath))
                    {
                        libsPath = altPath;
                        break;
                    }
                }

                if (!Directory.Exists(libsPath))
                {
                    // Don't show warning for REPL - it's expected that stdlib might not exist
                    // Console.WriteLine($"Warning: Standard library directory not found at: {libsPath}");
                    return references;
                }
            }

            var dllFiles = Directory.GetFiles(libsPath, "*.dll", SearchOption.AllDirectories);
            foreach (var dllFile in dllFiles)
            {
                try
                {
                    var reference = MetadataReference.CreateFromFile(dllFile);
                    references.Add(reference);
                    // Console.WriteLine($"Added standard library: {Path.GetFileName(dllFile)}");
                }
                catch (Exception)
                {
                    // Console.WriteLine($"Warning: Could not load standard library {Path.GetFileName(dllFile)}: {ex.Message}");
                }
            }

            return references;
        }

        /// <summary>
        /// Compiles the and run using the specified csharp code
        /// </summary>
        /// <param name="csharpCode">The csharp code</param>
        /// <param name="outputPath">The output path</param>
        /// <param name="rootNamespace">The root namespace</param>
        /// <param name="className">The class name</param>
        /// <param name="outputType">The output type</param>
        /// <param name="additionalAssemblies">The additional assemblies</param>
        /// <returns>A task containing the bool</returns>
        public async Task<bool> CompileAndRun(string csharpCode, string? outputPath = null, string? rootNamespace = null, string? className = null, string outputType = "Exe", List<string>? additionalAssemblies = null)
        {
            try
            {
                // Create hash for caching
                var codeHash = csharpCode.GetHashCode().ToString();
                var cacheKey = $"{codeHash}:{rootNamespace}:{className}";
                
                byte[] assemblyBytes;
                
                // Check cache first for identical code
                if (_assemblyCache.TryGetValue(cacheKey, out var cachedBytes))
                {
                    assemblyBytes = cachedBytes;
                }
                else
                {
                    // Compile with better error handling
                    lock (_compilationLock)
                    {
                        assemblyBytes = CompileToAssemblyBytes(csharpCode, rootNamespace, className, outputType, additionalAssemblies)!;
                        if (assemblyBytes == null) return false;
                        
                        // Cache successful compilation
                        _assemblyCache[cacheKey] = assemblyBytes;
                    }
                }
                
                // Save to file if requested
                if (outputPath != null)
                {
                    await File.WriteAllBytesAsync(outputPath, assemblyBytes);
                    var fileType = outputType.Equals("Library", StringComparison.OrdinalIgnoreCase) ? "Library" : "Executable";
                    Console.WriteLine($"{fileType} saved to: {outputPath}");
                    
                    if (outputType.Equals("Exe", StringComparison.OrdinalIgnoreCase))
                    {
                        await CreateRuntimeConfigAsync(outputPath);
                    }
                    
                    if (!OperatingSystem.IsWindows() && outputType.Equals("Exe", StringComparison.OrdinalIgnoreCase))
                    {
                        File.SetUnixFileMode(outputPath, UnixFileMode.UserRead | UnixFileMode.UserWrite | UnixFileMode.UserExecute);
                    }
                }
                
                // Execute if it's an executable
                if (outputType.Equals("Exe", StringComparison.OrdinalIgnoreCase))
                {
                    return await ExecuteAssembly(assemblyBytes, rootNamespace, className);
                }
                
                return true;
            }
            catch (Exception ex)
            {
                Console.WriteLine($"Compilation/execution error: {ex.Message}");
                return false;
            }
        }

        /// <summary>
        /// Compiles the to assembly bytes using the specified csharp code
        /// </summary>
        /// <param name="csharpCode">The csharp code</param>
        /// <param name="rootNamespace">The root namespace</param>
        /// <param name="className">The class name</param>
        /// <param name="outputType">The output type</param>
        /// <param name="additionalAssemblies">The additional assemblies</param>
        /// <returns>The byte array</returns>
        private byte[]? CompileToAssemblyBytes(string csharpCode, string? rootNamespace, string? className, string outputType, List<string>? additionalAssemblies)
        {
            try
            {
                var syntaxTree = CSharpSyntaxTree.ParseText(csharpCode);
                var sourceInfo = ExtractSourceInfo(syntaxTree);
                var references = GetAssemblyReferences(_stdLibPath, additionalAssemblies);
                
                var actualRootNamespace = rootNamespace ?? sourceInfo.Namespace;
                var actualClassName = className ?? sourceInfo.MainClassName ?? "Program";
                
                string? mainTypeName = null;
                if (actualRootNamespace != null)
                {
                    mainTypeName = $"{actualRootNamespace}.{actualClassName}";
                }
                else
                {
                    mainTypeName = actualClassName;
                }
                
                var outputKind = outputType.Equals("Library", StringComparison.OrdinalIgnoreCase) 
                    ? OutputKind.DynamicallyLinkedLibrary 
                    : OutputKind.ConsoleApplication;
                
                // Use unique assembly name to avoid conflicts
                var uniqueAssemblyName = $"GeneratedAssembly_{DateTime.Now.Ticks}_{Guid.NewGuid().ToString("N")[..8]}";
                
                var compilation = CSharpCompilation.Create(
                    uniqueAssemblyName,
                    new[] { syntaxTree },
                    references,
                    new CSharpCompilationOptions(
                        outputKind,
                        mainTypeName: outputKind == OutputKind.ConsoleApplication && sourceInfo.HasMainMethod ? mainTypeName : null,
                        optimizationLevel: OptimizationLevel.Release)); // Use release mode for better performance
                
                using var memoryStream = new MemoryStream();
                var emitResult = compilation.Emit(memoryStream);
                
                if (!emitResult.Success)
                {
                    Console.WriteLine("Compilation failed:");
                    foreach (var diagnostic in emitResult.Diagnostics.Where(d => d.Severity == DiagnosticSeverity.Error))
                    {
                        Console.WriteLine($"  Error: {diagnostic.GetMessage()}");
                    }
                    return null;
                }
                
                return memoryStream.ToArray();
            }
            catch (Exception ex)
            {
                Console.WriteLine($"Compilation failed: {ex.Message}");
                return null;
            }
        }

        /// <summary>
        /// Executes the assembly using the specified assembly bytes
        /// </summary>
        /// <param name="assemblyBytes">The assembly bytes</param>
        /// <param name="rootNamespace">The root namespace</param>
        /// <param name="className">The class name</param>
        /// <exception cref="InvalidOperationException">Unsupported Main method signature</exception>
        /// <returns>A task containing the bool</returns>
        private async Task<bool> ExecuteAssembly(byte[] assemblyBytes, string? rootNamespace, string? className)
        {
            try
            {
                using var memoryStream = new MemoryStream(assemblyBytes);
                var assembly = AssemblyLoadContext.Default.LoadFromStream(memoryStream);
                
                var actualClassName = className ?? "Program";
                var mainTypeName = rootNamespace != null ? $"{rootNamespace}.{actualClassName}" : actualClassName;
                
                var programType = assembly.GetType(mainTypeName);
                if (programType == null)
                {
                    // Try to find any class with a Main method
                    foreach (var type in assembly.GetTypes())
                    {
                        var mainMethod = type.GetMethod("Main", BindingFlags.Public | BindingFlags.Static);
                        if (mainMethod != null)
                        {
                            programType = type;
                            break;
                        }
                    }
                }
                
                if (programType == null)
                {
                    Console.WriteLine($"Could not find {mainTypeName} type or any type with Main method");
                    return false;
                }
                
                var mainMethods = programType.GetMethod("Main", BindingFlags.Public | BindingFlags.Static);
                if (mainMethods == null)
                {
                    Console.WriteLine("Could not find Main method");
                    return false;
                }

                // Execute with timeout protection
                var cancellationTokenSource = new CancellationTokenSource(TimeSpan.FromSeconds(30));
                
                await Task.Run(() =>
                {
                    var parameters = mainMethods.GetParameters();
                    if (parameters.Length == 0)
                    {
                        mainMethods.Invoke(null, null);
                    }
                    else if (parameters.Length == 1 && parameters[0].ParameterType == typeof(string[]))
                    {
                        mainMethods.Invoke(null, new object[] { new string[0] });
                    }
                    else
                    {
                        throw new InvalidOperationException("Unsupported Main method signature");
                    }
                }, cancellationTokenSource.Token);
                
                return true;
            }
            catch (OperationCanceledException)
            {
                Console.WriteLine("Execution timed out after 30 seconds");
                return false;
            }
            catch (Exception ex)
            {
                Console.WriteLine($"Runtime error: {ex.Message}");
                return false;
            }
        }

        /// <summary>
        /// Extracts the source info using the specified syntax tree
        /// </summary>
        /// <param name="syntaxTree">The syntax tree</param>
        /// <returns>The source info</returns>
        private SourceInfo ExtractSourceInfo(SyntaxTree syntaxTree)
        {
            var sourceInfo = new SourceInfo();
            var root = syntaxTree.GetCompilationUnitRoot();

            // Find namespace declarations
            var namespaceDecl = root.DescendantNodes()
                .OfType<NamespaceDeclarationSyntax>()
                .FirstOrDefault();

            if (namespaceDecl != null)
            {
                sourceInfo.Namespace = namespaceDecl.Name.ToString();
            }

            // Find all class declarations
            var classDeclarations = root.DescendantNodes()
                .OfType<ClassDeclarationSyntax>()
                .ToList();

            foreach (var classDecl in classDeclarations)
            {
                var className = classDecl.Identifier.ValueText;
                sourceInfo.AllClasses.Add(className);

                // Check if this class has a Main method (C# style)
                var hasMainMethod = classDecl.Members
                    .OfType<MethodDeclarationSyntax>()
                    .Any(m => m.Identifier.ValueText == "Main" && 
                             m.Modifiers.Any(mod => mod.IsKind(SyntaxKind.StaticKeyword)));

                if (hasMainMethod)
                {
                    sourceInfo.MainClassName = className;
                    sourceInfo.HasMainMethod = true;
                }

                // Also check for μHigh-style main method (lower case)
                var hasMainFunction = classDecl.Members
                    .OfType<MethodDeclarationSyntax>()
                    .Any(m => m.Identifier.ValueText == "main" && 
                             m.Modifiers.Any(mod => mod.IsKind(SyntaxKind.StaticKeyword)));

                if (hasMainFunction)
                {
                    sourceInfo.MainClassName = className;
                    sourceInfo.HasMainFunction = true;
                    sourceInfo.HasMainMethod = true; // Treat as main method for execution
                }
            }

            // Check for global main function (not in a class)
            var globalMethods = root.DescendantNodes()
                .OfType<MethodDeclarationSyntax>()
                .Where(m => !m.Ancestors().OfType<ClassDeclarationSyntax>().Any());

            foreach (var method in globalMethods)
            {
                if ((method.Identifier.ValueText == "Main" || method.Identifier.ValueText == "main") &&
                    method.Modifiers.Any(mod => mod.IsKind(SyntaxKind.StaticKeyword)))
                {
                    sourceInfo.HasMainMethod = true;
                    if (method.Identifier.ValueText == "main")
                    {
                        sourceInfo.HasMainFunction = true;
                    }
                }
            }

            // If no class with Main method found, use the first class as default
            if (sourceInfo.MainClassName == null && sourceInfo.AllClasses.Count > 0)
            {
                sourceInfo.MainClassName = sourceInfo.AllClasses.First();
            }
            
            return sourceInfo;
        }
        
        /// <summary>
        /// Compiles the to bytes using the specified csharp code
        /// </summary>
        /// <param name="csharpCode">The csharp code</param>
        /// <returns>A task containing the byte array</returns>
        public Task<byte[]?> CompileToBytes(string csharpCode)
        {
            try
            {
                var syntaxTree = CSharpSyntaxTree.ParseText(csharpCode);
                
                var references = GetAssemblyReferences(_stdLibPath);
                
                var compilation = CSharpCompilation.Create(
                    "dotHighAssembly",
                    new[] { syntaxTree },
                    references,
                    new CSharpCompilationOptions(OutputKind.ConsoleApplication));
                
                using var memoryStream = new MemoryStream();
                var emitResult = compilation.Emit(memoryStream);
                
                if (!emitResult.Success)
                {
                    foreach (var diagnostic in emitResult.Diagnostics)
                    {
                        if (diagnostic.Severity == DiagnosticSeverity.Error)
                        {
                            Console.WriteLine($"Compilation Error: {diagnostic.GetMessage()}");
                        }
                    }
                    Environment.Exit(1); // exit on fail
                }
                
                return Task.FromResult<byte[]?>(memoryStream.ToArray());
            }
            catch (Exception ex)
            {
                Console.WriteLine($"Compilation failed: {ex.Message}");
                return Task.FromResult<byte[]?>(null);
            }
        }
        
        /// <summary>
        /// Compiles the to executable using the specified csharp code
        /// </summary>
        /// <param name="csharpCode">The csharp code</param>
        /// <param name="outputPath">The output path</param>
        /// <param name="rootNamespace">The root namespace</param>
        /// <param name="className">The class name</param>
        /// <param name="outputType">The output type</param>
        /// <param name="additionalAssemblies">The additional assemblies</param>
        /// <returns>A task containing the bool</returns>
        public async Task<bool> CompileToExecutable(string csharpCode, string outputPath, string? rootNamespace = null, string? className = null, string outputType = "Exe", List<string>? additionalAssemblies = null)
        {
            try
            {
                var syntaxTree = CSharpSyntaxTree.ParseText(csharpCode);
                
                // Extract source information
                var sourceInfo = ExtractSourceInfo(syntaxTree);
                
                var references = GetAssemblyReferences(_stdLibPath, additionalAssemblies);
                
                // Use extracted info or provided parameters or defaults
                var actualRootNamespace = rootNamespace ?? sourceInfo.Namespace ?? "Generated";
                var actualClassName = className ?? sourceInfo.MainClassName ?? "Program";
                var mainTypeName = $"{actualRootNamespace}.{actualClassName}";
                
                // Determine output kind and file extension
                var outputKind = outputType.Equals("Library", StringComparison.OrdinalIgnoreCase) 
                    ? OutputKind.DynamicallyLinkedLibrary 
                    : OutputKind.ConsoleApplication;
                
                // Adjust output path extension based on output type
                if (outputType.Equals("Library", StringComparison.OrdinalIgnoreCase))
                {
                    outputPath = Path.ChangeExtension(outputPath, ".dll");
                }
                else
                {
                    outputPath = Path.ChangeExtension(outputPath, ".exe");
                }
                
                // Create build directory
                var buildDir = Path.Combine(Path.GetDirectoryName(outputPath)!, "build");
                Directory.CreateDirectory(buildDir);
                
                var finalPath = Path.Combine(buildDir, Path.GetFileName(outputPath));
                
                var compilation = CSharpCompilation.Create(
                    Path.GetFileNameWithoutExtension(outputPath),
                    new[] { syntaxTree },
                    references,
                    new CSharpCompilationOptions(
                        outputKind,
                        mainTypeName: outputKind == OutputKind.ConsoleApplication && sourceInfo.HasMainMethod ? mainTypeName : null));
                
                var emitResult = compilation.Emit(finalPath);
                
                if (!emitResult.Success)
                {
                    Console.WriteLine("Compilation failed:");
                    foreach (var diagnostic in emitResult.Diagnostics)
                    {
                        if (diagnostic.Severity == DiagnosticSeverity.Error)
                        {
                            Console.WriteLine($"  Error: {diagnostic.GetMessage()}");
                        }
                    }
                    
                    Environment.Exit(1);    
                }
                
                // Copy required assemblies to build directory
                await CopyRequiredAssemblies(buildDir, additionalAssemblies);
                
                // Create runtime configuration file only for executables
                if (outputKind == OutputKind.ConsoleApplication)
                {
                    await CreateRuntimeConfigAsync(finalPath);
                    Console.WriteLine($"Executable created: {finalPath}");
                    Console.WriteLine($"Run with: dotnet \"{finalPath}\"");
                }
                else
                {
                    Console.WriteLine($"Library created: {finalPath}");
                }
                
                Console.WriteLine($"Build directory: {buildDir}");
                
                return true;
            }
            catch (Exception ex)
            {
                Console.WriteLine($"Compilation failed: {ex.Message}");
                return false;
            }
        }
        
        /// <summary>
        /// Copies the required assemblies using the specified build dir
        /// </summary>
        /// <param name="buildDir">The build dir</param>
        /// <param name="additionalAssemblies">The additional assemblies</param>
        private Task CopyRequiredAssemblies(string buildDir, List<string>? additionalAssemblies = null)
        {
            // Copy standard library DLLs to build directory
            if (Directory.Exists(_stdLibPath))
            {
                var stdLibDlls = Directory.GetFiles(_stdLibPath, "*.dll", SearchOption.AllDirectories);
                foreach (var dll in stdLibDlls)
                {
                    try
                    {
                        var fileName = Path.GetFileName(dll);
                        var destPath = Path.Combine(buildDir, fileName);
                        if (!File.Exists(destPath))
                        {
                            File.Copy(dll, destPath);
                            Console.WriteLine($"Copied standard library: {fileName}");
                        }
                    }
                    catch (Exception ex)
                    {
                        Console.WriteLine($"Warning: Could not copy standard library {Path.GetFileName(dll)}: {ex.Message}");
                    }
                }
            }
            
            // Copy μHigh compiler assembly (uhigh.dll) to build directory if present
            var uhighDllPath = Path.Combine(AppContext.BaseDirectory, "uhigh.dll");
            if (File.Exists(uhighDllPath))
            {
                var destPath = Path.Combine(buildDir, "uhigh.dll");
                if (!File.Exists(destPath))
                {
                    File.Copy(uhighDllPath, destPath);
                    Console.WriteLine("Copied μHigh compiler assembly: uhigh.dll");
                }
            }

            // Copy NuGet package assemblies to build directory
            if (additionalAssemblies != null)
            {
                foreach (var assembly in additionalAssemblies)
                {
                    try
                    {
                        if (File.Exists(assembly))
                        {
                            var fileName = Path.GetFileName(assembly);
                            var destPath = Path.Combine(buildDir, fileName);
                            if (!File.Exists(destPath))
                            {
                                File.Copy(assembly, destPath);
                                Console.WriteLine($"Copied NuGet assembly: {fileName}");
                            }
                            
                            // Also copy any related files (pdb, xml, etc.)
                            var assemblyDir = Path.GetDirectoryName(assembly);
                            if (assemblyDir != null)
                            {
                                var baseName = Path.GetFileNameWithoutExtension(assembly);
                                var relatedFiles = Directory.GetFiles(assemblyDir, $"{baseName}.*")
                                    .Where(f => !f.Equals(assembly, StringComparison.OrdinalIgnoreCase));
                                
                                foreach (var relatedFile in relatedFiles)
                                {
                                    var relatedFileName = Path.GetFileName(relatedFile);
                                    var relatedDestPath = Path.Combine(buildDir, relatedFileName);
                                    if (!File.Exists(relatedDestPath))
                                    {
                                        try
                                        {
                                            File.Copy(relatedFile, relatedDestPath);
                                            Console.WriteLine($"Copied related file: {relatedFileName}");
                                        }
                                        catch (Exception ex)
                                        {
                                            Console.WriteLine($"Warning: Could not copy related file {relatedFileName}: {ex.Message}");
                                        }
                                    }
                                }
                            }
                        }
                    }
                    catch (Exception ex)
                    {
                        Console.WriteLine($"Warning: Could not copy NuGet assembly {Path.GetFileName(assembly)}: {ex.Message}");
                    }
                }
            }
            
            Console.WriteLine("Required assemblies copied to build directory");
            return Task.CompletedTask;
        }
        
        /// <summary>
        /// Creates the runtime config using the specified executable path
        /// </summary>
        /// <param name="executablePath">The executable path</param>
        private async Task CreateRuntimeConfigAsync(string executablePath)
        {
            var runtimeConfigPath = Path.ChangeExtension(executablePath, ".runtimeconfig.json");
            
            // Get the actual runtime version
            var runtimeVersion = Environment.Version;
            var tfm = $"net{runtimeVersion.Major}.{runtimeVersion.Minor}";
            
            var runtimeConfig = new
            {
                runtimeOptions = new
                {
                    tfm = tfm,
                    framework = new
                    {
                        name = "Microsoft.NETCore.App",
                        version = $"{runtimeVersion.Major}.{runtimeVersion.Minor}.0"
                    },
                    configProperties = new
                    {
                        System_Runtime_Serialization_EnableUnsafeBinaryFormatterSerialization = false
                    }
                }
            };
            
            var json = System.Text.Json.JsonSerializer.Serialize(runtimeConfig, new System.Text.Json.JsonSerializerOptions
            {
                WriteIndented = true
            });
            
            await File.WriteAllTextAsync(runtimeConfigPath, json);
            Console.WriteLine($"Runtime config created: {runtimeConfigPath}");
        }
    }
}
=======
using Microsoft.CodeAnalysis;
using Microsoft.CodeAnalysis.CSharp;
using Microsoft.CodeAnalysis.CSharp.Syntax;
using Microsoft.CodeAnalysis.Emit;
using System.Reflection;
using System.Runtime.Loader;
using System.Runtime.InteropServices;
using System.Collections.Concurrent;

namespace uhigh.Net.CodeGen
{
    /// <summary>
    /// The in memory compiler class
    /// </summary>
    public class InMemoryCompiler
    {
        /// <summary>
        /// The base directory
        /// </summary>
        private static readonly string DefaultStdLibPath = Path.Combine(AppContext.BaseDirectory, "stdlib");
        /// <summary>
        /// The std lib path
        /// </summary>
        private readonly string _stdLibPath;
        
        // Add caching for assemblies and references
        /// <summary>
        /// The assembly cache
        /// </summary>
        private static readonly ConcurrentDictionary<string, byte[]> _assemblyCache = new();
        /// <summary>
        /// The reference cache
        /// </summary>
        private static readonly ConcurrentDictionary<string, MetadataReference[]> _referenceCache = new();
        /// <summary>
        /// The compilation lock
        /// </summary>
        private static readonly object _compilationLock = new object();

        /// <summary>
        /// Initializes a new instance of the <see cref="InMemoryCompiler"/> class
        /// </summary>
        /// <param name="stdLibPath">The std lib path</param>
        public InMemoryCompiler(string? stdLibPath = null)
        {
            _stdLibPath = stdLibPath ?? DefaultStdLibPath;
        }

        /// <summary>
        /// The source info class
        /// </summary>
        private class SourceInfo
        {
            /// <summary>
            /// Gets or sets the value of the namespace
            /// </summary>
            public string? Namespace { get; set; }
            /// <summary>
            /// Gets or sets the value of the main class name
            /// </summary>
            public string? MainClassName { get; set; }
            /// <summary>
            /// Gets or sets the value of the all classes
            /// </summary>
            public List<string> AllClasses { get; set; } = new();
            /// <summary>
            /// Gets or sets the value of the has main method
            /// </summary>
            public bool HasMainMethod { get; set; }
            /// <summary>
            /// Gets or sets the value of the has main function
            /// </summary>
            public bool HasMainFunction { get; set; } // Add this to track μHigh main functions
        }

        /// <summary>
        /// Gets the assembly references using the specified std lib path
        /// </summary>
        /// <param name="stdLibPath">The std lib path</param>
        /// <param name="additionalAssemblies">The additional assemblies</param>
        /// <returns>The references array</returns>
        private static MetadataReference[] GetAssemblyReferences(string? stdLibPath = null, List<string>? additionalAssemblies = null)
        {
            // Create cache key
            var cacheKey = $"{stdLibPath ?? "default"}:{string.Join(";", additionalAssemblies ?? new List<string>())}";
            
            if (_referenceCache.TryGetValue(cacheKey, out var cachedReferences))
            {
                return cachedReferences;
            }
            
            var references = new List<MetadataReference>();
            
            // Use only the basic, compatible references
            references.AddRange(new[]
            {
                MetadataReference.CreateFromFile(typeof(object).Assembly.Location),
                MetadataReference.CreateFromFile(typeof(Console).Assembly.Location),
                MetadataReference.CreateFromFile(typeof(System.Runtime.GCSettings).Assembly.Location),
                MetadataReference.CreateFromFile(typeof(System.Collections.IEnumerable).Assembly.Location),
                MetadataReference.CreateFromFile(typeof(System.Collections.Generic.List<>).Assembly.Location),
                MetadataReference.CreateFromFile(typeof(System.Linq.Enumerable).Assembly.Location),
                MetadataReference.CreateFromFile(typeof(InMemoryCompiler).Assembly.Location),
                MetadataReference.CreateFromFile(typeof(StdLib.Temporal<>).Assembly.Location)
            });

            // Add μHigh compiler assembly (uhigh.dll) if present
            var uhighDllPath = Path.Combine(AppContext.BaseDirectory, "uhigh.dll");
            if (File.Exists(uhighDllPath))
            {
                try
                {
                    references.Add(MetadataReference.CreateFromFile(uhighDllPath));
                }
                catch { /* ignore if already loaded or error */ }
            }

            // Add standard library references with caching
            var stdLibReferences = GetStandardLibraryReferences(stdLibPath);
            references.AddRange(stdLibReferences);
            
            // Add NuGet package references
            if (additionalAssemblies != null)
            {
                foreach (var assembly in additionalAssemblies)
                {
                    try
                    {
                        if (File.Exists(assembly))
                        {
                            references.Add(MetadataReference.CreateFromFile(assembly));
                        }
                    }
                    catch (Exception ex)
                    {
                        Console.WriteLine($"Warning: Could not load assembly {Path.GetFileName(assembly)}: {ex.Message}");
                    }
                }
            }
            
            // Add additional system assemblies safely
            TryAddSystemAssembly(references, "System.Runtime");
            TryAddSystemAssembly(references, "System.Collections");
            
            var referencesArray = references.ToArray();
            _referenceCache[cacheKey] = referencesArray;
            return referencesArray;
        }

        /// <summary>
        /// Tries the add system assembly using the specified references
        /// </summary>
        /// <param name="references">The references</param>
        /// <param name="assemblyName">The assembly name</param>
        private static void TryAddSystemAssembly(List<MetadataReference> references, string assemblyName)
        {
            try
            {
                references.Add(MetadataReference.CreateFromFile(Assembly.Load(assemblyName).Location));
            }
            catch
            {
                // Ignore if assembly cannot be loaded
            }
        }

        /// <summary>
        /// Gets the standard library references using the specified std lib path
        /// </summary>
        /// <param name="stdLibPath">The std lib path</param>
        /// <returns>The references</returns>
        private static List<MetadataReference> GetStandardLibraryReferences(string? stdLibPath = null)
        {
            var references = new List<MetadataReference>();
            var libsPath = stdLibPath ?? DefaultStdLibPath;

            if (!Directory.Exists(libsPath))
            {
                // Try alternative paths for global tool installation
                var alternativePaths = new[]
                {
                    Path.Combine(Path.GetDirectoryName(Assembly.GetExecutingAssembly().Location)!, "stdlib"),
                    Path.Combine(Environment.GetFolderPath(Environment.SpecialFolder.UserProfile), ".uhigh", "stdlib"),
                    "/usr/local/share/uhigh/stdlib",
                    "/opt/uhigh/stdlib"
                };

                foreach (var altPath in alternativePaths)
                {
                    if (Directory.Exists(altPath))
                    {
                        libsPath = altPath;
                        break;
                    }
                }

                if (!Directory.Exists(libsPath))
                {
                    // Don't show warning for REPL - it's expected that stdlib might not exist
                    // Console.WriteLine($"Warning: Standard library directory not found at: {libsPath}");
                    return references;
                }
            }

            var dllFiles = Directory.GetFiles(libsPath, "*.dll", SearchOption.AllDirectories);
            foreach (var dllFile in dllFiles)
            {
                try
                {
                    var reference = MetadataReference.CreateFromFile(dllFile);
                    references.Add(reference);
                    // Console.WriteLine($"Added standard library: {Path.GetFileName(dllFile)}");
                }
                catch (Exception ex)
                {
                    // Console.WriteLine($"Warning: Could not load standard library {Path.GetFileName(dllFile)}: {ex.Message}");
                }
            }

            return references;
        }

        /// <summary>
        /// Compiles the and run using the specified csharp code
        /// </summary>
        /// <param name="csharpCode">The csharp code</param>
        /// <param name="outputPath">The output path</param>
        /// <param name="rootNamespace">The root namespace</param>
        /// <param name="className">The class name</param>
        /// <param name="outputType">The output type</param>
        /// <param name="additionalAssemblies">The additional assemblies</param>
        /// <returns>A task containing the bool</returns>
        public async Task<bool> CompileAndRun(string csharpCode, string? outputPath = null, string? rootNamespace = null, string? className = null, string outputType = "Exe", List<string>? additionalAssemblies = null)
        {
            try
            {
                // Create hash for caching
                var codeHash = csharpCode.GetHashCode().ToString();
                var cacheKey = $"{codeHash}:{rootNamespace}:{className}";
                
                byte[] assemblyBytes;
                
                // Check cache first for identical code
                if (_assemblyCache.TryGetValue(cacheKey, out var cachedBytes))
                {
                    assemblyBytes = cachedBytes;
                }
                else
                {
                    // Compile with better error handling
                    lock (_compilationLock)
                    {
                        assemblyBytes = CompileToAssemblyBytes(csharpCode, rootNamespace, className, outputType, additionalAssemblies);
                        if (assemblyBytes == null) return false;
                        
                        // Cache successful compilation
                        _assemblyCache[cacheKey] = assemblyBytes;
                    }
                }
                
                // Save to file if requested
                if (outputPath != null)
                {
                    await File.WriteAllBytesAsync(outputPath, assemblyBytes);
                    var fileType = outputType.Equals("Library", StringComparison.OrdinalIgnoreCase) ? "Library" : "Executable";
                    Console.WriteLine($"{fileType} saved to: {outputPath}");
                    
                    if (outputType.Equals("Exe", StringComparison.OrdinalIgnoreCase))
                    {
                        await CreateRuntimeConfigAsync(outputPath);
                    }
                    
                    if (!OperatingSystem.IsWindows() && outputType.Equals("Exe", StringComparison.OrdinalIgnoreCase))
                    {
                        File.SetUnixFileMode(outputPath, UnixFileMode.UserRead | UnixFileMode.UserWrite | UnixFileMode.UserExecute);
                    }
                }
                
                // Execute if it's an executable
                if (outputType.Equals("Exe", StringComparison.OrdinalIgnoreCase))
                {
                    return await ExecuteAssembly(assemblyBytes, rootNamespace, className);
                }
                
                return true;
            }
            catch (Exception ex)
            {
                Console.WriteLine($"Compilation/execution error: {ex.Message}");
                return false;
            }
        }

        /// <summary>
        /// Compiles the to assembly bytes using the specified csharp code
        /// </summary>
        /// <param name="csharpCode">The csharp code</param>
        /// <param name="rootNamespace">The root namespace</param>
        /// <param name="className">The class name</param>
        /// <param name="outputType">The output type</param>
        /// <param name="additionalAssemblies">The additional assemblies</param>
        /// <returns>The byte array</returns>
        private byte[]? CompileToAssemblyBytes(string csharpCode, string? rootNamespace, string? className, string outputType, List<string>? additionalAssemblies)
        {
            try
            {
                var syntaxTree = CSharpSyntaxTree.ParseText(csharpCode);
                var sourceInfo = ExtractSourceInfo(syntaxTree);
                var references = GetAssemblyReferences(_stdLibPath, additionalAssemblies);
                
                var actualRootNamespace = rootNamespace ?? sourceInfo.Namespace;
                var actualClassName = className ?? sourceInfo.MainClassName ?? "Program";
                
                string? mainTypeName = null;
                if (actualRootNamespace != null)
                {
                    mainTypeName = $"{actualRootNamespace}.{actualClassName}";
                }
                else
                {
                    mainTypeName = actualClassName;
                }
                
                var outputKind = outputType.Equals("Library", StringComparison.OrdinalIgnoreCase) 
                    ? OutputKind.DynamicallyLinkedLibrary 
                    : OutputKind.ConsoleApplication;
                
                // Use unique assembly name to avoid conflicts
                var uniqueAssemblyName = $"GeneratedAssembly_{DateTime.Now.Ticks}_{Guid.NewGuid().ToString("N")[..8]}";
                
                var compilation = CSharpCompilation.Create(
                    uniqueAssemblyName,
                    new[] { syntaxTree },
                    references,
                    new CSharpCompilationOptions(
                        outputKind,
                        mainTypeName: outputKind == OutputKind.ConsoleApplication && sourceInfo.HasMainMethod ? mainTypeName : null,
                        optimizationLevel: OptimizationLevel.Release)); // Use release mode for better performance
                
                using var memoryStream = new MemoryStream();
                var emitResult = compilation.Emit(memoryStream);
                
                if (!emitResult.Success)
                {
                    Console.WriteLine("Compilation failed:");
                    foreach (var diagnostic in emitResult.Diagnostics.Where(d => d.Severity == DiagnosticSeverity.Error))
                    {
                        Console.WriteLine($"  Error: {diagnostic.GetMessage()}");
                    }
                    return null;
                }
                
                return memoryStream.ToArray();
            }
            catch (Exception ex)
            {
                Console.WriteLine($"Compilation failed: {ex.Message}");
                return null;
            }
        }

        /// <summary>
        /// Executes the assembly using the specified assembly bytes
        /// </summary>
        /// <param name="assemblyBytes">The assembly bytes</param>
        /// <param name="rootNamespace">The root namespace</param>
        /// <param name="className">The class name</param>
        /// <exception cref="InvalidOperationException">Unsupported Main method signature</exception>
        /// <returns>A task containing the bool</returns>
        private async Task<bool> ExecuteAssembly(byte[] assemblyBytes, string? rootNamespace, string? className)
        {
            try
            {
                using var memoryStream = new MemoryStream(assemblyBytes);
                var assembly = AssemblyLoadContext.Default.LoadFromStream(memoryStream);
                
                var actualClassName = className ?? "Program";
                var mainTypeName = rootNamespace != null ? $"{rootNamespace}.{actualClassName}" : actualClassName;
                
                var programType = assembly.GetType(mainTypeName);
                if (programType == null)
                {
                    // Try to find any class with a Main method
                    foreach (var type in assembly.GetTypes())
                    {
                        var mainMethod = type.GetMethod("Main", BindingFlags.Public | BindingFlags.Static);
                        if (mainMethod != null)
                        {
                            programType = type;
                            break;
                        }
                    }
                }
                
                if (programType == null)
                {
                    Console.WriteLine($"Could not find {mainTypeName} type or any type with Main method");
                    return false;
                }
                
                var mainMethods = programType.GetMethod("Main", BindingFlags.Public | BindingFlags.Static);
                if (mainMethods == null)
                {
                    Console.WriteLine("Could not find Main method");
                    return false;
                }

                // Execute with timeout protection
                var cancellationTokenSource = new CancellationTokenSource(TimeSpan.FromSeconds(30));
                
                await Task.Run(() =>
                {
                    var parameters = mainMethods.GetParameters();
                    if (parameters.Length == 0)
                    {
                        mainMethods.Invoke(null, null);
                    }
                    else if (parameters.Length == 1 && parameters[0].ParameterType == typeof(string[]))
                    {
                        mainMethods.Invoke(null, new object[] { new string[0] });
                    }
                    else
                    {
                        throw new InvalidOperationException("Unsupported Main method signature");
                    }
                }, cancellationTokenSource.Token);
                
                return true;
            }
            catch (OperationCanceledException)
            {
                Console.WriteLine("Execution timed out after 30 seconds");
                return false;
            }
            catch (Exception ex)
            {
                Console.WriteLine($"Runtime error: {ex.Message}");
                return false;
            }
        }

        /// <summary>
        /// Extracts the source info using the specified syntax tree
        /// </summary>
        /// <param name="syntaxTree">The syntax tree</param>
        /// <returns>The source info</returns>
        private SourceInfo ExtractSourceInfo(SyntaxTree syntaxTree)
        {
            var sourceInfo = new SourceInfo();
            var root = syntaxTree.GetCompilationUnitRoot();

            // Find namespace declarations
            var namespaceDecl = root.DescendantNodes()
                .OfType<NamespaceDeclarationSyntax>()
                .FirstOrDefault();

            if (namespaceDecl != null)
            {
                sourceInfo.Namespace = namespaceDecl.Name.ToString();
            }

            // Find all class declarations
            var classDeclarations = root.DescendantNodes()
                .OfType<ClassDeclarationSyntax>()
                .ToList();

            foreach (var classDecl in classDeclarations)
            {
                var className = classDecl.Identifier.ValueText;
                sourceInfo.AllClasses.Add(className);

                // Check if this class has a Main method (C# style)
                var hasMainMethod = classDecl.Members
                    .OfType<MethodDeclarationSyntax>()
                    .Any(m => m.Identifier.ValueText == "Main" && 
                             m.Modifiers.Any(mod => mod.IsKind(SyntaxKind.StaticKeyword)));

                if (hasMainMethod)
                {
                    sourceInfo.MainClassName = className;
                    sourceInfo.HasMainMethod = true;
                }

                // Also check for μHigh-style main method (lower case)
                var hasMainFunction = classDecl.Members
                    .OfType<MethodDeclarationSyntax>()
                    .Any(m => m.Identifier.ValueText == "main" && 
                             m.Modifiers.Any(mod => mod.IsKind(SyntaxKind.StaticKeyword)));

                if (hasMainFunction)
                {
                    sourceInfo.MainClassName = className;
                    sourceInfo.HasMainFunction = true;
                    sourceInfo.HasMainMethod = true; // Treat as main method for execution
                }
            }

            // Check for global main function (not in a class)
            var globalMethods = root.DescendantNodes()
                .OfType<MethodDeclarationSyntax>()
                .Where(m => !m.Ancestors().OfType<ClassDeclarationSyntax>().Any());

            foreach (var method in globalMethods)
            {
                if ((method.Identifier.ValueText == "Main" || method.Identifier.ValueText == "main") &&
                    method.Modifiers.Any(mod => mod.IsKind(SyntaxKind.StaticKeyword)))
                {
                    sourceInfo.HasMainMethod = true;
                    if (method.Identifier.ValueText == "main")
                    {
                        sourceInfo.HasMainFunction = true;
                    }
                }
            }

            // If no class with Main method found, use the first class as default
            if (sourceInfo.MainClassName == null && sourceInfo.AllClasses.Count > 0)
            {
                sourceInfo.MainClassName = sourceInfo.AllClasses.First();
            }
            
            return sourceInfo;
        }
        
        /// <summary>
        /// Compiles the to bytes using the specified csharp code
        /// </summary>
        /// <param name="csharpCode">The csharp code</param>
        /// <returns>A task containing the byte array</returns>
        public async Task<byte[]?> CompileToBytes(string csharpCode)
        {
            try
            {
                var syntaxTree = CSharpSyntaxTree.ParseText(csharpCode);
                
                var references = GetAssemblyReferences(_stdLibPath);
                
                var compilation = CSharpCompilation.Create(
                    "dotHighAssembly",
                    new[] { syntaxTree },
                    references,
                    new CSharpCompilationOptions(OutputKind.ConsoleApplication));
                
                using var memoryStream = new MemoryStream();
                var emitResult = compilation.Emit(memoryStream);
                
                if (!emitResult.Success)
                {
                    foreach (var diagnostic in emitResult.Diagnostics)
                    {
                        if (diagnostic.Severity == DiagnosticSeverity.Error)
                        {
                            Console.WriteLine($"Compilation Error: {diagnostic.GetMessage()}");
                        }
                    }
                    Environment.Exit(1); // exit on fail
                }
                
                return memoryStream.ToArray();
            }
            catch (Exception ex)
            {
                Console.WriteLine($"Compilation failed: {ex.Message}");
                return null;
            }
        }
        
        /// <summary>
        /// Compiles the to executable using the specified csharp code
        /// </summary>
        /// <param name="csharpCode">The csharp code</param>
        /// <param name="outputPath">The output path</param>
        /// <param name="rootNamespace">The root namespace</param>
        /// <param name="className">The class name</param>
        /// <param name="outputType">The output type</param>
        /// <param name="additionalAssemblies">The additional assemblies</param>
        /// <returns>A task containing the bool</returns>
        public async Task<bool> CompileToExecutable(string csharpCode, string outputPath, string? rootNamespace = null, string? className = null, string outputType = "Exe", List<string>? additionalAssemblies = null)
        {
            try
            {
                var syntaxTree = CSharpSyntaxTree.ParseText(csharpCode);
                
                // Extract source information
                var sourceInfo = ExtractSourceInfo(syntaxTree);
                
                var references = GetAssemblyReferences(_stdLibPath, additionalAssemblies);
                
                // Use extracted info or provided parameters or defaults
                var actualRootNamespace = rootNamespace ?? sourceInfo.Namespace ?? "Generated";
                var actualClassName = className ?? sourceInfo.MainClassName ?? "Program";
                var mainTypeName = $"{actualRootNamespace}.{actualClassName}";
                
                // Determine output kind and file extension
                var outputKind = outputType.Equals("Library", StringComparison.OrdinalIgnoreCase) 
                    ? OutputKind.DynamicallyLinkedLibrary 
                    : OutputKind.ConsoleApplication;
                
                // Adjust output path extension based on output type
                if (outputType.Equals("Library", StringComparison.OrdinalIgnoreCase))
                {
                    outputPath = Path.ChangeExtension(outputPath, ".dll");
                }
                else
                {
                    outputPath = Path.ChangeExtension(outputPath, ".exe");
                }
                
                // Create build directory
                var buildDir = Path.Combine(Path.GetDirectoryName(outputPath)!, "build");
                Directory.CreateDirectory(buildDir);
                
                var finalPath = Path.Combine(buildDir, Path.GetFileName(outputPath));
                
                var compilation = CSharpCompilation.Create(
                    Path.GetFileNameWithoutExtension(outputPath),
                    new[] { syntaxTree },
                    references,
                    new CSharpCompilationOptions(
                        outputKind,
                        mainTypeName: outputKind == OutputKind.ConsoleApplication && sourceInfo.HasMainMethod ? mainTypeName : null));
                
                var emitResult = compilation.Emit(finalPath);
                
                if (!emitResult.Success)
                {
                    Console.WriteLine("Compilation failed:");
                    foreach (var diagnostic in emitResult.Diagnostics)
                    {
                        if (diagnostic.Severity == DiagnosticSeverity.Error)
                        {
                            Console.WriteLine($"  Error: {diagnostic.GetMessage()}");
                        }
                    }
                    
                    Environment.Exit(1);    
                }
                
                // Copy required assemblies to build directory
                await CopyRequiredAssemblies(buildDir, additionalAssemblies);
                
                // Create runtime configuration file only for executables
                if (outputKind == OutputKind.ConsoleApplication)
                {
                    await CreateRuntimeConfigAsync(finalPath);
                    Console.WriteLine($"Executable created: {finalPath}");
                    Console.WriteLine($"Run with: dotnet \"{finalPath}\"");
                }
                else
                {
                    Console.WriteLine($"Library created: {finalPath}");
                }
                
                Console.WriteLine($"Build directory: {buildDir}");
                
                return true;
            }
            catch (Exception ex)
            {
                Console.WriteLine($"Compilation failed: {ex.Message}");
                return false;
            }
        }
        
        /// <summary>
        /// Copies the required assemblies using the specified build dir
        /// </summary>
        /// <param name="buildDir">The build dir</param>
        /// <param name="additionalAssemblies">The additional assemblies</param>
        private async Task CopyRequiredAssemblies(string buildDir, List<string>? additionalAssemblies = null)
        {
            // Copy standard library DLLs to build directory
            if (Directory.Exists(_stdLibPath))
            {
                var stdLibDlls = Directory.GetFiles(_stdLibPath, "*.dll", SearchOption.AllDirectories);
                foreach (var dll in stdLibDlls)
                {
                    try
                    {
                        var fileName = Path.GetFileName(dll);
                        var destPath = Path.Combine(buildDir, fileName);
                        if (!File.Exists(destPath))
                        {
                            File.Copy(dll, destPath);
                            Console.WriteLine($"Copied standard library: {fileName}");
                        }
                    }
                    catch (Exception ex)
                    {
                        Console.WriteLine($"Warning: Could not copy standard library {Path.GetFileName(dll)}: {ex.Message}");
                    }
                }
            }
            
            // Copy μHigh compiler assembly (uhigh.dll) to build directory if present
            var uhighDllPath = Path.Combine(AppContext.BaseDirectory, "uhigh.dll");
            if (File.Exists(uhighDllPath))
            {
                var destPath = Path.Combine(buildDir, "uhigh.dll");
                if (!File.Exists(destPath))
                {
                    File.Copy(uhighDllPath, destPath);
                    Console.WriteLine("Copied μHigh compiler assembly: uhigh.dll");
                }
            }

            // Copy NuGet package assemblies to build directory
            if (additionalAssemblies != null)
            {
                foreach (var assembly in additionalAssemblies)
                {
                    try
                    {
                        if (File.Exists(assembly))
                        {
                            var fileName = Path.GetFileName(assembly);
                            var destPath = Path.Combine(buildDir, fileName);
                            if (!File.Exists(destPath))
                            {
                                File.Copy(assembly, destPath);
                                Console.WriteLine($"Copied NuGet assembly: {fileName}");
                            }
                            
                            // Also copy any related files (pdb, xml, etc.)
                            var assemblyDir = Path.GetDirectoryName(assembly);
                            if (assemblyDir != null)
                            {
                                var baseName = Path.GetFileNameWithoutExtension(assembly);
                                var relatedFiles = Directory.GetFiles(assemblyDir, $"{baseName}.*")
                                    .Where(f => !f.Equals(assembly, StringComparison.OrdinalIgnoreCase));
                                
                                foreach (var relatedFile in relatedFiles)
                                {
                                    var relatedFileName = Path.GetFileName(relatedFile);
                                    var relatedDestPath = Path.Combine(buildDir, relatedFileName);
                                    if (!File.Exists(relatedDestPath))
                                    {
                                        try
                                        {
                                            File.Copy(relatedFile, relatedDestPath);
                                            Console.WriteLine($"Copied related file: {relatedFileName}");
                                        }
                                        catch (Exception ex)
                                        {
                                            Console.WriteLine($"Warning: Could not copy related file {relatedFileName}: {ex.Message}");
                                        }
                                    }
                                }
                            }
                        }
                    }
                    catch (Exception ex)
                    {
                        Console.WriteLine($"Warning: Could not copy NuGet assembly {Path.GetFileName(assembly)}: {ex.Message}");
                    }
                }
            }
            
            Console.WriteLine("Required assemblies copied to build directory");
        }
        
        /// <summary>
        /// Creates the runtime config using the specified executable path
        /// </summary>
        /// <param name="executablePath">The executable path</param>
        private async Task CreateRuntimeConfigAsync(string executablePath)
        {
            var runtimeConfigPath = Path.ChangeExtension(executablePath, ".runtimeconfig.json");
            
            // Get the actual runtime version
            var runtimeVersion = Environment.Version;
            var tfm = $"net{runtimeVersion.Major}.{runtimeVersion.Minor}";
            
            var runtimeConfig = new
            {
                runtimeOptions = new
                {
                    tfm = tfm,
                    framework = new
                    {
                        name = "Microsoft.NETCore.App",
                        version = $"{runtimeVersion.Major}.{runtimeVersion.Minor}.0"
                    },
                    configProperties = new
                    {
                        System_Runtime_Serialization_EnableUnsafeBinaryFormatterSerialization = false
                    }
                }
            };
            
            var json = System.Text.Json.JsonSerializer.Serialize(runtimeConfig, new System.Text.Json.JsonSerializerOptions
            {
                WriteIndented = true
            });
            
            await File.WriteAllTextAsync(runtimeConfigPath, json);
            Console.WriteLine($"Runtime config created: {runtimeConfigPath}");
        }
    }
}
>>>>>>> eb18c7b4
<|MERGE_RESOLUTION|>--- conflicted
+++ resolved
@@ -1,4 +1,3 @@
-<<<<<<< HEAD
 using Microsoft.CodeAnalysis;
 using Microsoft.CodeAnalysis.CSharp;
 using Microsoft.CodeAnalysis.CSharp.Syntax;
@@ -799,806 +798,4 @@
             Console.WriteLine($"Runtime config created: {runtimeConfigPath}");
         }
     }
-}
-=======
-using Microsoft.CodeAnalysis;
-using Microsoft.CodeAnalysis.CSharp;
-using Microsoft.CodeAnalysis.CSharp.Syntax;
-using Microsoft.CodeAnalysis.Emit;
-using System.Reflection;
-using System.Runtime.Loader;
-using System.Runtime.InteropServices;
-using System.Collections.Concurrent;
-
-namespace uhigh.Net.CodeGen
-{
-    /// <summary>
-    /// The in memory compiler class
-    /// </summary>
-    public class InMemoryCompiler
-    {
-        /// <summary>
-        /// The base directory
-        /// </summary>
-        private static readonly string DefaultStdLibPath = Path.Combine(AppContext.BaseDirectory, "stdlib");
-        /// <summary>
-        /// The std lib path
-        /// </summary>
-        private readonly string _stdLibPath;
-        
-        // Add caching for assemblies and references
-        /// <summary>
-        /// The assembly cache
-        /// </summary>
-        private static readonly ConcurrentDictionary<string, byte[]> _assemblyCache = new();
-        /// <summary>
-        /// The reference cache
-        /// </summary>
-        private static readonly ConcurrentDictionary<string, MetadataReference[]> _referenceCache = new();
-        /// <summary>
-        /// The compilation lock
-        /// </summary>
-        private static readonly object _compilationLock = new object();
-
-        /// <summary>
-        /// Initializes a new instance of the <see cref="InMemoryCompiler"/> class
-        /// </summary>
-        /// <param name="stdLibPath">The std lib path</param>
-        public InMemoryCompiler(string? stdLibPath = null)
-        {
-            _stdLibPath = stdLibPath ?? DefaultStdLibPath;
-        }
-
-        /// <summary>
-        /// The source info class
-        /// </summary>
-        private class SourceInfo
-        {
-            /// <summary>
-            /// Gets or sets the value of the namespace
-            /// </summary>
-            public string? Namespace { get; set; }
-            /// <summary>
-            /// Gets or sets the value of the main class name
-            /// </summary>
-            public string? MainClassName { get; set; }
-            /// <summary>
-            /// Gets or sets the value of the all classes
-            /// </summary>
-            public List<string> AllClasses { get; set; } = new();
-            /// <summary>
-            /// Gets or sets the value of the has main method
-            /// </summary>
-            public bool HasMainMethod { get; set; }
-            /// <summary>
-            /// Gets or sets the value of the has main function
-            /// </summary>
-            public bool HasMainFunction { get; set; } // Add this to track μHigh main functions
-        }
-
-        /// <summary>
-        /// Gets the assembly references using the specified std lib path
-        /// </summary>
-        /// <param name="stdLibPath">The std lib path</param>
-        /// <param name="additionalAssemblies">The additional assemblies</param>
-        /// <returns>The references array</returns>
-        private static MetadataReference[] GetAssemblyReferences(string? stdLibPath = null, List<string>? additionalAssemblies = null)
-        {
-            // Create cache key
-            var cacheKey = $"{stdLibPath ?? "default"}:{string.Join(";", additionalAssemblies ?? new List<string>())}";
-            
-            if (_referenceCache.TryGetValue(cacheKey, out var cachedReferences))
-            {
-                return cachedReferences;
-            }
-            
-            var references = new List<MetadataReference>();
-            
-            // Use only the basic, compatible references
-            references.AddRange(new[]
-            {
-                MetadataReference.CreateFromFile(typeof(object).Assembly.Location),
-                MetadataReference.CreateFromFile(typeof(Console).Assembly.Location),
-                MetadataReference.CreateFromFile(typeof(System.Runtime.GCSettings).Assembly.Location),
-                MetadataReference.CreateFromFile(typeof(System.Collections.IEnumerable).Assembly.Location),
-                MetadataReference.CreateFromFile(typeof(System.Collections.Generic.List<>).Assembly.Location),
-                MetadataReference.CreateFromFile(typeof(System.Linq.Enumerable).Assembly.Location),
-                MetadataReference.CreateFromFile(typeof(InMemoryCompiler).Assembly.Location),
-                MetadataReference.CreateFromFile(typeof(StdLib.Temporal<>).Assembly.Location)
-            });
-
-            // Add μHigh compiler assembly (uhigh.dll) if present
-            var uhighDllPath = Path.Combine(AppContext.BaseDirectory, "uhigh.dll");
-            if (File.Exists(uhighDllPath))
-            {
-                try
-                {
-                    references.Add(MetadataReference.CreateFromFile(uhighDllPath));
-                }
-                catch { /* ignore if already loaded or error */ }
-            }
-
-            // Add standard library references with caching
-            var stdLibReferences = GetStandardLibraryReferences(stdLibPath);
-            references.AddRange(stdLibReferences);
-            
-            // Add NuGet package references
-            if (additionalAssemblies != null)
-            {
-                foreach (var assembly in additionalAssemblies)
-                {
-                    try
-                    {
-                        if (File.Exists(assembly))
-                        {
-                            references.Add(MetadataReference.CreateFromFile(assembly));
-                        }
-                    }
-                    catch (Exception ex)
-                    {
-                        Console.WriteLine($"Warning: Could not load assembly {Path.GetFileName(assembly)}: {ex.Message}");
-                    }
-                }
-            }
-            
-            // Add additional system assemblies safely
-            TryAddSystemAssembly(references, "System.Runtime");
-            TryAddSystemAssembly(references, "System.Collections");
-            
-            var referencesArray = references.ToArray();
-            _referenceCache[cacheKey] = referencesArray;
-            return referencesArray;
-        }
-
-        /// <summary>
-        /// Tries the add system assembly using the specified references
-        /// </summary>
-        /// <param name="references">The references</param>
-        /// <param name="assemblyName">The assembly name</param>
-        private static void TryAddSystemAssembly(List<MetadataReference> references, string assemblyName)
-        {
-            try
-            {
-                references.Add(MetadataReference.CreateFromFile(Assembly.Load(assemblyName).Location));
-            }
-            catch
-            {
-                // Ignore if assembly cannot be loaded
-            }
-        }
-
-        /// <summary>
-        /// Gets the standard library references using the specified std lib path
-        /// </summary>
-        /// <param name="stdLibPath">The std lib path</param>
-        /// <returns>The references</returns>
-        private static List<MetadataReference> GetStandardLibraryReferences(string? stdLibPath = null)
-        {
-            var references = new List<MetadataReference>();
-            var libsPath = stdLibPath ?? DefaultStdLibPath;
-
-            if (!Directory.Exists(libsPath))
-            {
-                // Try alternative paths for global tool installation
-                var alternativePaths = new[]
-                {
-                    Path.Combine(Path.GetDirectoryName(Assembly.GetExecutingAssembly().Location)!, "stdlib"),
-                    Path.Combine(Environment.GetFolderPath(Environment.SpecialFolder.UserProfile), ".uhigh", "stdlib"),
-                    "/usr/local/share/uhigh/stdlib",
-                    "/opt/uhigh/stdlib"
-                };
-
-                foreach (var altPath in alternativePaths)
-                {
-                    if (Directory.Exists(altPath))
-                    {
-                        libsPath = altPath;
-                        break;
-                    }
-                }
-
-                if (!Directory.Exists(libsPath))
-                {
-                    // Don't show warning for REPL - it's expected that stdlib might not exist
-                    // Console.WriteLine($"Warning: Standard library directory not found at: {libsPath}");
-                    return references;
-                }
-            }
-
-            var dllFiles = Directory.GetFiles(libsPath, "*.dll", SearchOption.AllDirectories);
-            foreach (var dllFile in dllFiles)
-            {
-                try
-                {
-                    var reference = MetadataReference.CreateFromFile(dllFile);
-                    references.Add(reference);
-                    // Console.WriteLine($"Added standard library: {Path.GetFileName(dllFile)}");
-                }
-                catch (Exception ex)
-                {
-                    // Console.WriteLine($"Warning: Could not load standard library {Path.GetFileName(dllFile)}: {ex.Message}");
-                }
-            }
-
-            return references;
-        }
-
-        /// <summary>
-        /// Compiles the and run using the specified csharp code
-        /// </summary>
-        /// <param name="csharpCode">The csharp code</param>
-        /// <param name="outputPath">The output path</param>
-        /// <param name="rootNamespace">The root namespace</param>
-        /// <param name="className">The class name</param>
-        /// <param name="outputType">The output type</param>
-        /// <param name="additionalAssemblies">The additional assemblies</param>
-        /// <returns>A task containing the bool</returns>
-        public async Task<bool> CompileAndRun(string csharpCode, string? outputPath = null, string? rootNamespace = null, string? className = null, string outputType = "Exe", List<string>? additionalAssemblies = null)
-        {
-            try
-            {
-                // Create hash for caching
-                var codeHash = csharpCode.GetHashCode().ToString();
-                var cacheKey = $"{codeHash}:{rootNamespace}:{className}";
-                
-                byte[] assemblyBytes;
-                
-                // Check cache first for identical code
-                if (_assemblyCache.TryGetValue(cacheKey, out var cachedBytes))
-                {
-                    assemblyBytes = cachedBytes;
-                }
-                else
-                {
-                    // Compile with better error handling
-                    lock (_compilationLock)
-                    {
-                        assemblyBytes = CompileToAssemblyBytes(csharpCode, rootNamespace, className, outputType, additionalAssemblies);
-                        if (assemblyBytes == null) return false;
-                        
-                        // Cache successful compilation
-                        _assemblyCache[cacheKey] = assemblyBytes;
-                    }
-                }
-                
-                // Save to file if requested
-                if (outputPath != null)
-                {
-                    await File.WriteAllBytesAsync(outputPath, assemblyBytes);
-                    var fileType = outputType.Equals("Library", StringComparison.OrdinalIgnoreCase) ? "Library" : "Executable";
-                    Console.WriteLine($"{fileType} saved to: {outputPath}");
-                    
-                    if (outputType.Equals("Exe", StringComparison.OrdinalIgnoreCase))
-                    {
-                        await CreateRuntimeConfigAsync(outputPath);
-                    }
-                    
-                    if (!OperatingSystem.IsWindows() && outputType.Equals("Exe", StringComparison.OrdinalIgnoreCase))
-                    {
-                        File.SetUnixFileMode(outputPath, UnixFileMode.UserRead | UnixFileMode.UserWrite | UnixFileMode.UserExecute);
-                    }
-                }
-                
-                // Execute if it's an executable
-                if (outputType.Equals("Exe", StringComparison.OrdinalIgnoreCase))
-                {
-                    return await ExecuteAssembly(assemblyBytes, rootNamespace, className);
-                }
-                
-                return true;
-            }
-            catch (Exception ex)
-            {
-                Console.WriteLine($"Compilation/execution error: {ex.Message}");
-                return false;
-            }
-        }
-
-        /// <summary>
-        /// Compiles the to assembly bytes using the specified csharp code
-        /// </summary>
-        /// <param name="csharpCode">The csharp code</param>
-        /// <param name="rootNamespace">The root namespace</param>
-        /// <param name="className">The class name</param>
-        /// <param name="outputType">The output type</param>
-        /// <param name="additionalAssemblies">The additional assemblies</param>
-        /// <returns>The byte array</returns>
-        private byte[]? CompileToAssemblyBytes(string csharpCode, string? rootNamespace, string? className, string outputType, List<string>? additionalAssemblies)
-        {
-            try
-            {
-                var syntaxTree = CSharpSyntaxTree.ParseText(csharpCode);
-                var sourceInfo = ExtractSourceInfo(syntaxTree);
-                var references = GetAssemblyReferences(_stdLibPath, additionalAssemblies);
-                
-                var actualRootNamespace = rootNamespace ?? sourceInfo.Namespace;
-                var actualClassName = className ?? sourceInfo.MainClassName ?? "Program";
-                
-                string? mainTypeName = null;
-                if (actualRootNamespace != null)
-                {
-                    mainTypeName = $"{actualRootNamespace}.{actualClassName}";
-                }
-                else
-                {
-                    mainTypeName = actualClassName;
-                }
-                
-                var outputKind = outputType.Equals("Library", StringComparison.OrdinalIgnoreCase) 
-                    ? OutputKind.DynamicallyLinkedLibrary 
-                    : OutputKind.ConsoleApplication;
-                
-                // Use unique assembly name to avoid conflicts
-                var uniqueAssemblyName = $"GeneratedAssembly_{DateTime.Now.Ticks}_{Guid.NewGuid().ToString("N")[..8]}";
-                
-                var compilation = CSharpCompilation.Create(
-                    uniqueAssemblyName,
-                    new[] { syntaxTree },
-                    references,
-                    new CSharpCompilationOptions(
-                        outputKind,
-                        mainTypeName: outputKind == OutputKind.ConsoleApplication && sourceInfo.HasMainMethod ? mainTypeName : null,
-                        optimizationLevel: OptimizationLevel.Release)); // Use release mode for better performance
-                
-                using var memoryStream = new MemoryStream();
-                var emitResult = compilation.Emit(memoryStream);
-                
-                if (!emitResult.Success)
-                {
-                    Console.WriteLine("Compilation failed:");
-                    foreach (var diagnostic in emitResult.Diagnostics.Where(d => d.Severity == DiagnosticSeverity.Error))
-                    {
-                        Console.WriteLine($"  Error: {diagnostic.GetMessage()}");
-                    }
-                    return null;
-                }
-                
-                return memoryStream.ToArray();
-            }
-            catch (Exception ex)
-            {
-                Console.WriteLine($"Compilation failed: {ex.Message}");
-                return null;
-            }
-        }
-
-        /// <summary>
-        /// Executes the assembly using the specified assembly bytes
-        /// </summary>
-        /// <param name="assemblyBytes">The assembly bytes</param>
-        /// <param name="rootNamespace">The root namespace</param>
-        /// <param name="className">The class name</param>
-        /// <exception cref="InvalidOperationException">Unsupported Main method signature</exception>
-        /// <returns>A task containing the bool</returns>
-        private async Task<bool> ExecuteAssembly(byte[] assemblyBytes, string? rootNamespace, string? className)
-        {
-            try
-            {
-                using var memoryStream = new MemoryStream(assemblyBytes);
-                var assembly = AssemblyLoadContext.Default.LoadFromStream(memoryStream);
-                
-                var actualClassName = className ?? "Program";
-                var mainTypeName = rootNamespace != null ? $"{rootNamespace}.{actualClassName}" : actualClassName;
-                
-                var programType = assembly.GetType(mainTypeName);
-                if (programType == null)
-                {
-                    // Try to find any class with a Main method
-                    foreach (var type in assembly.GetTypes())
-                    {
-                        var mainMethod = type.GetMethod("Main", BindingFlags.Public | BindingFlags.Static);
-                        if (mainMethod != null)
-                        {
-                            programType = type;
-                            break;
-                        }
-                    }
-                }
-                
-                if (programType == null)
-                {
-                    Console.WriteLine($"Could not find {mainTypeName} type or any type with Main method");
-                    return false;
-                }
-                
-                var mainMethods = programType.GetMethod("Main", BindingFlags.Public | BindingFlags.Static);
-                if (mainMethods == null)
-                {
-                    Console.WriteLine("Could not find Main method");
-                    return false;
-                }
-
-                // Execute with timeout protection
-                var cancellationTokenSource = new CancellationTokenSource(TimeSpan.FromSeconds(30));
-                
-                await Task.Run(() =>
-                {
-                    var parameters = mainMethods.GetParameters();
-                    if (parameters.Length == 0)
-                    {
-                        mainMethods.Invoke(null, null);
-                    }
-                    else if (parameters.Length == 1 && parameters[0].ParameterType == typeof(string[]))
-                    {
-                        mainMethods.Invoke(null, new object[] { new string[0] });
-                    }
-                    else
-                    {
-                        throw new InvalidOperationException("Unsupported Main method signature");
-                    }
-                }, cancellationTokenSource.Token);
-                
-                return true;
-            }
-            catch (OperationCanceledException)
-            {
-                Console.WriteLine("Execution timed out after 30 seconds");
-                return false;
-            }
-            catch (Exception ex)
-            {
-                Console.WriteLine($"Runtime error: {ex.Message}");
-                return false;
-            }
-        }
-
-        /// <summary>
-        /// Extracts the source info using the specified syntax tree
-        /// </summary>
-        /// <param name="syntaxTree">The syntax tree</param>
-        /// <returns>The source info</returns>
-        private SourceInfo ExtractSourceInfo(SyntaxTree syntaxTree)
-        {
-            var sourceInfo = new SourceInfo();
-            var root = syntaxTree.GetCompilationUnitRoot();
-
-            // Find namespace declarations
-            var namespaceDecl = root.DescendantNodes()
-                .OfType<NamespaceDeclarationSyntax>()
-                .FirstOrDefault();
-
-            if (namespaceDecl != null)
-            {
-                sourceInfo.Namespace = namespaceDecl.Name.ToString();
-            }
-
-            // Find all class declarations
-            var classDeclarations = root.DescendantNodes()
-                .OfType<ClassDeclarationSyntax>()
-                .ToList();
-
-            foreach (var classDecl in classDeclarations)
-            {
-                var className = classDecl.Identifier.ValueText;
-                sourceInfo.AllClasses.Add(className);
-
-                // Check if this class has a Main method (C# style)
-                var hasMainMethod = classDecl.Members
-                    .OfType<MethodDeclarationSyntax>()
-                    .Any(m => m.Identifier.ValueText == "Main" && 
-                             m.Modifiers.Any(mod => mod.IsKind(SyntaxKind.StaticKeyword)));
-
-                if (hasMainMethod)
-                {
-                    sourceInfo.MainClassName = className;
-                    sourceInfo.HasMainMethod = true;
-                }
-
-                // Also check for μHigh-style main method (lower case)
-                var hasMainFunction = classDecl.Members
-                    .OfType<MethodDeclarationSyntax>()
-                    .Any(m => m.Identifier.ValueText == "main" && 
-                             m.Modifiers.Any(mod => mod.IsKind(SyntaxKind.StaticKeyword)));
-
-                if (hasMainFunction)
-                {
-                    sourceInfo.MainClassName = className;
-                    sourceInfo.HasMainFunction = true;
-                    sourceInfo.HasMainMethod = true; // Treat as main method for execution
-                }
-            }
-
-            // Check for global main function (not in a class)
-            var globalMethods = root.DescendantNodes()
-                .OfType<MethodDeclarationSyntax>()
-                .Where(m => !m.Ancestors().OfType<ClassDeclarationSyntax>().Any());
-
-            foreach (var method in globalMethods)
-            {
-                if ((method.Identifier.ValueText == "Main" || method.Identifier.ValueText == "main") &&
-                    method.Modifiers.Any(mod => mod.IsKind(SyntaxKind.StaticKeyword)))
-                {
-                    sourceInfo.HasMainMethod = true;
-                    if (method.Identifier.ValueText == "main")
-                    {
-                        sourceInfo.HasMainFunction = true;
-                    }
-                }
-            }
-
-            // If no class with Main method found, use the first class as default
-            if (sourceInfo.MainClassName == null && sourceInfo.AllClasses.Count > 0)
-            {
-                sourceInfo.MainClassName = sourceInfo.AllClasses.First();
-            }
-            
-            return sourceInfo;
-        }
-        
-        /// <summary>
-        /// Compiles the to bytes using the specified csharp code
-        /// </summary>
-        /// <param name="csharpCode">The csharp code</param>
-        /// <returns>A task containing the byte array</returns>
-        public async Task<byte[]?> CompileToBytes(string csharpCode)
-        {
-            try
-            {
-                var syntaxTree = CSharpSyntaxTree.ParseText(csharpCode);
-                
-                var references = GetAssemblyReferences(_stdLibPath);
-                
-                var compilation = CSharpCompilation.Create(
-                    "dotHighAssembly",
-                    new[] { syntaxTree },
-                    references,
-                    new CSharpCompilationOptions(OutputKind.ConsoleApplication));
-                
-                using var memoryStream = new MemoryStream();
-                var emitResult = compilation.Emit(memoryStream);
-                
-                if (!emitResult.Success)
-                {
-                    foreach (var diagnostic in emitResult.Diagnostics)
-                    {
-                        if (diagnostic.Severity == DiagnosticSeverity.Error)
-                        {
-                            Console.WriteLine($"Compilation Error: {diagnostic.GetMessage()}");
-                        }
-                    }
-                    Environment.Exit(1); // exit on fail
-                }
-                
-                return memoryStream.ToArray();
-            }
-            catch (Exception ex)
-            {
-                Console.WriteLine($"Compilation failed: {ex.Message}");
-                return null;
-            }
-        }
-        
-        /// <summary>
-        /// Compiles the to executable using the specified csharp code
-        /// </summary>
-        /// <param name="csharpCode">The csharp code</param>
-        /// <param name="outputPath">The output path</param>
-        /// <param name="rootNamespace">The root namespace</param>
-        /// <param name="className">The class name</param>
-        /// <param name="outputType">The output type</param>
-        /// <param name="additionalAssemblies">The additional assemblies</param>
-        /// <returns>A task containing the bool</returns>
-        public async Task<bool> CompileToExecutable(string csharpCode, string outputPath, string? rootNamespace = null, string? className = null, string outputType = "Exe", List<string>? additionalAssemblies = null)
-        {
-            try
-            {
-                var syntaxTree = CSharpSyntaxTree.ParseText(csharpCode);
-                
-                // Extract source information
-                var sourceInfo = ExtractSourceInfo(syntaxTree);
-                
-                var references = GetAssemblyReferences(_stdLibPath, additionalAssemblies);
-                
-                // Use extracted info or provided parameters or defaults
-                var actualRootNamespace = rootNamespace ?? sourceInfo.Namespace ?? "Generated";
-                var actualClassName = className ?? sourceInfo.MainClassName ?? "Program";
-                var mainTypeName = $"{actualRootNamespace}.{actualClassName}";
-                
-                // Determine output kind and file extension
-                var outputKind = outputType.Equals("Library", StringComparison.OrdinalIgnoreCase) 
-                    ? OutputKind.DynamicallyLinkedLibrary 
-                    : OutputKind.ConsoleApplication;
-                
-                // Adjust output path extension based on output type
-                if (outputType.Equals("Library", StringComparison.OrdinalIgnoreCase))
-                {
-                    outputPath = Path.ChangeExtension(outputPath, ".dll");
-                }
-                else
-                {
-                    outputPath = Path.ChangeExtension(outputPath, ".exe");
-                }
-                
-                // Create build directory
-                var buildDir = Path.Combine(Path.GetDirectoryName(outputPath)!, "build");
-                Directory.CreateDirectory(buildDir);
-                
-                var finalPath = Path.Combine(buildDir, Path.GetFileName(outputPath));
-                
-                var compilation = CSharpCompilation.Create(
-                    Path.GetFileNameWithoutExtension(outputPath),
-                    new[] { syntaxTree },
-                    references,
-                    new CSharpCompilationOptions(
-                        outputKind,
-                        mainTypeName: outputKind == OutputKind.ConsoleApplication && sourceInfo.HasMainMethod ? mainTypeName : null));
-                
-                var emitResult = compilation.Emit(finalPath);
-                
-                if (!emitResult.Success)
-                {
-                    Console.WriteLine("Compilation failed:");
-                    foreach (var diagnostic in emitResult.Diagnostics)
-                    {
-                        if (diagnostic.Severity == DiagnosticSeverity.Error)
-                        {
-                            Console.WriteLine($"  Error: {diagnostic.GetMessage()}");
-                        }
-                    }
-                    
-                    Environment.Exit(1);    
-                }
-                
-                // Copy required assemblies to build directory
-                await CopyRequiredAssemblies(buildDir, additionalAssemblies);
-                
-                // Create runtime configuration file only for executables
-                if (outputKind == OutputKind.ConsoleApplication)
-                {
-                    await CreateRuntimeConfigAsync(finalPath);
-                    Console.WriteLine($"Executable created: {finalPath}");
-                    Console.WriteLine($"Run with: dotnet \"{finalPath}\"");
-                }
-                else
-                {
-                    Console.WriteLine($"Library created: {finalPath}");
-                }
-                
-                Console.WriteLine($"Build directory: {buildDir}");
-                
-                return true;
-            }
-            catch (Exception ex)
-            {
-                Console.WriteLine($"Compilation failed: {ex.Message}");
-                return false;
-            }
-        }
-        
-        /// <summary>
-        /// Copies the required assemblies using the specified build dir
-        /// </summary>
-        /// <param name="buildDir">The build dir</param>
-        /// <param name="additionalAssemblies">The additional assemblies</param>
-        private async Task CopyRequiredAssemblies(string buildDir, List<string>? additionalAssemblies = null)
-        {
-            // Copy standard library DLLs to build directory
-            if (Directory.Exists(_stdLibPath))
-            {
-                var stdLibDlls = Directory.GetFiles(_stdLibPath, "*.dll", SearchOption.AllDirectories);
-                foreach (var dll in stdLibDlls)
-                {
-                    try
-                    {
-                        var fileName = Path.GetFileName(dll);
-                        var destPath = Path.Combine(buildDir, fileName);
-                        if (!File.Exists(destPath))
-                        {
-                            File.Copy(dll, destPath);
-                            Console.WriteLine($"Copied standard library: {fileName}");
-                        }
-                    }
-                    catch (Exception ex)
-                    {
-                        Console.WriteLine($"Warning: Could not copy standard library {Path.GetFileName(dll)}: {ex.Message}");
-                    }
-                }
-            }
-            
-            // Copy μHigh compiler assembly (uhigh.dll) to build directory if present
-            var uhighDllPath = Path.Combine(AppContext.BaseDirectory, "uhigh.dll");
-            if (File.Exists(uhighDllPath))
-            {
-                var destPath = Path.Combine(buildDir, "uhigh.dll");
-                if (!File.Exists(destPath))
-                {
-                    File.Copy(uhighDllPath, destPath);
-                    Console.WriteLine("Copied μHigh compiler assembly: uhigh.dll");
-                }
-            }
-
-            // Copy NuGet package assemblies to build directory
-            if (additionalAssemblies != null)
-            {
-                foreach (var assembly in additionalAssemblies)
-                {
-                    try
-                    {
-                        if (File.Exists(assembly))
-                        {
-                            var fileName = Path.GetFileName(assembly);
-                            var destPath = Path.Combine(buildDir, fileName);
-                            if (!File.Exists(destPath))
-                            {
-                                File.Copy(assembly, destPath);
-                                Console.WriteLine($"Copied NuGet assembly: {fileName}");
-                            }
-                            
-                            // Also copy any related files (pdb, xml, etc.)
-                            var assemblyDir = Path.GetDirectoryName(assembly);
-                            if (assemblyDir != null)
-                            {
-                                var baseName = Path.GetFileNameWithoutExtension(assembly);
-                                var relatedFiles = Directory.GetFiles(assemblyDir, $"{baseName}.*")
-                                    .Where(f => !f.Equals(assembly, StringComparison.OrdinalIgnoreCase));
-                                
-                                foreach (var relatedFile in relatedFiles)
-                                {
-                                    var relatedFileName = Path.GetFileName(relatedFile);
-                                    var relatedDestPath = Path.Combine(buildDir, relatedFileName);
-                                    if (!File.Exists(relatedDestPath))
-                                    {
-                                        try
-                                        {
-                                            File.Copy(relatedFile, relatedDestPath);
-                                            Console.WriteLine($"Copied related file: {relatedFileName}");
-                                        }
-                                        catch (Exception ex)
-                                        {
-                                            Console.WriteLine($"Warning: Could not copy related file {relatedFileName}: {ex.Message}");
-                                        }
-                                    }
-                                }
-                            }
-                        }
-                    }
-                    catch (Exception ex)
-                    {
-                        Console.WriteLine($"Warning: Could not copy NuGet assembly {Path.GetFileName(assembly)}: {ex.Message}");
-                    }
-                }
-            }
-            
-            Console.WriteLine("Required assemblies copied to build directory");
-        }
-        
-        /// <summary>
-        /// Creates the runtime config using the specified executable path
-        /// </summary>
-        /// <param name="executablePath">The executable path</param>
-        private async Task CreateRuntimeConfigAsync(string executablePath)
-        {
-            var runtimeConfigPath = Path.ChangeExtension(executablePath, ".runtimeconfig.json");
-            
-            // Get the actual runtime version
-            var runtimeVersion = Environment.Version;
-            var tfm = $"net{runtimeVersion.Major}.{runtimeVersion.Minor}";
-            
-            var runtimeConfig = new
-            {
-                runtimeOptions = new
-                {
-                    tfm = tfm,
-                    framework = new
-                    {
-                        name = "Microsoft.NETCore.App",
-                        version = $"{runtimeVersion.Major}.{runtimeVersion.Minor}.0"
-                    },
-                    configProperties = new
-                    {
-                        System_Runtime_Serialization_EnableUnsafeBinaryFormatterSerialization = false
-                    }
-                }
-            };
-            
-            var json = System.Text.Json.JsonSerializer.Serialize(runtimeConfig, new System.Text.Json.JsonSerializerOptions
-            {
-                WriteIndented = true
-            });
-            
-            await File.WriteAllTextAsync(runtimeConfigPath, json);
-            Console.WriteLine($"Runtime config created: {runtimeConfigPath}");
-        }
-    }
-}
->>>>>>> eb18c7b4
+}