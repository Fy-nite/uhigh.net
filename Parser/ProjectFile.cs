<<<<<<< HEAD
using System.Text.Json;
using System.Xml;
using System.Xml.Serialization;
using uhigh.Net.Diagnostics;

namespace uhigh.Net
{
    /// <summary>
    /// The project file class
    /// </summary>
    public class ProjectFile
    {
        /// <summary>
        /// The camel case
        /// </summary>
        private static readonly JsonSerializerOptions JsonOptions = new()
        {
            WriteIndented = true,
            PropertyNamingPolicy = JsonNamingPolicy.CamelCase
        };

        /// <summary>
        /// The uhigh project
        /// </summary>
        private static readonly XmlSerializer Serializer = new(typeof(uhighProject));

        /// <summary>
        /// Loads the project path
        /// </summary>
        /// <param name="projectPath">The project path</param>
        /// <param name="diagnostics">The diagnostics</param>
        /// <returns>A task containing the uhigh project</returns>
        public static Task<uhighProject?> LoadAsync(string projectPath, DiagnosticsReporter? diagnostics = null)
        {
            try
            {
                if (!File.Exists(projectPath))
                {
                    diagnostics?.ReportError($"Project file not found: {projectPath}");
                    return Task.FromResult<uhighProject?>(null);
                }

                // Check if this is actually a project file by extension
                if (!projectPath.EndsWith(".uhighproj", StringComparison.OrdinalIgnoreCase))
                {
                    diagnostics?.ReportError($"Invalid project file extension. Expected .uhighproj, got: {Path.GetExtension(projectPath)}");
                    return Task.FromResult<uhighProject?>(null);
                }

                using var stream = new FileStream(projectPath, FileMode.Open, FileAccess.Read);
                var project = (uhighProject?)Serializer.Deserialize(stream);
                
                if (project == null)
                {
                    diagnostics?.ReportError($"Failed to parse project file: {projectPath}");
                    return Task.FromResult<uhighProject?>(null);
                }

                // Resolve relative paths relative to the project directory
                var projectDir = Path.GetDirectoryName(Path.GetFullPath(projectPath)) ?? "";
                diagnostics?.ReportInfo($"Project directory: {projectDir}");
                
                // Keep source files as relative paths for now - they'll be resolved during compilation
                // This allows the project file to remain portable
                for (int i = 0; i < project.SourceFiles.Count; i++)
                {
                    var relativePath = project.SourceFiles[i];
                    var fullPath = Path.IsPathRooted(relativePath) 
                        ? relativePath 
                        : Path.Combine(projectDir, relativePath);
                    
                    var exists = File.Exists(fullPath);
                    diagnostics?.ReportInfo($"Source file: {relativePath} (exists: {exists})");
                    
                    if (!exists)
                    {
                        diagnostics?.ReportWarning($"Source file not found: {fullPath}");
                    }
                }

                diagnostics?.ReportInfo($"Loaded project: {project.Name} v{project.Version} with {project.SourceFiles.Count} source files");
                
                return Task.FromResult<uhighProject?>(project);
            }
            catch (Exception ex)
            {
                diagnostics?.ReportError($"Failed to load project file {projectPath}: {ex.Message}");
                return Task.FromResult<uhighProject?>(null);
            }
        }

        /// <summary>
        /// Saves the project
        /// </summary>
        /// <param name="project">The project</param>
        /// <param name="projectPath">The project path</param>
        /// <param name="diagnostics">The diagnostics</param>
        /// <returns>A task containing the bool</returns>
        public static async Task<bool> SaveAsync(uhighProject project, string projectPath, DiagnosticsReporter? diagnostics = null)
        {
            try
            {
                var settings = new XmlWriterSettings
                {
                    Indent = true,
                    IndentChars = "  ",
                    NewLineChars = "\n",
                    Async = true
                };

                using var writer = XmlWriter.Create(projectPath, settings);
                Serializer.Serialize(writer, project);
                await writer.FlushAsync();
                
                diagnostics?.ReportInfo($"Saved project file: {projectPath}");
                return true;
            }
            catch (Exception ex)
            {
                diagnostics?.ReportError($"Failed to save project file {projectPath}: {ex.Message}");
                return false;
            }
        }

        /// <summary>
        /// Creates the project name
        /// </summary>
        /// <param name="projectName">The project name</param>
        /// <param name="projectDir">The project dir</param>
        /// <param name="diagnostics">The diagnostics</param>
        /// <returns>A task containing the bool</returns>
        public static async Task<bool> CreateAsync(string projectName, string projectDir, DiagnosticsReporter? diagnostics = null)
        {
            try
            {
                var project = uhighProject.CreateDefault(projectName);
                var projectPath = Path.Combine(projectDir, $"{projectName}.uhighproj");

                // Create directory if it doesn't exist
                if (!Directory.Exists(projectDir))
                {
                    Directory.CreateDirectory(projectDir);
                }

                // Create a default main.uh file
                var mainuhighPath = Path.Combine(projectDir, "main.uh");
                if (!File.Exists(mainuhighPath))
                {
                    var defaultCode = $@"// {projectName} - Generated by the μHigh.Net project file creator
using System
using StdLib
namespace {projectName}
{{
    public class Program
    {{
        /// <summary>
        /// Main entry point for the μHigh program
        /// </summary>
        /// <param name=""args"">Command line arguments</param>
        /// <returns>void</returns>
    
        public static func Main(args: string[]) : void
        {{
            IO.Print(""Hello, μHigh! from {projectName}."");
        }}
    }}
}}
";
                    await File.WriteAllTextAsync(mainuhighPath, defaultCode);
                }

                return await SaveAsync(project, projectPath, diagnostics);
            }
            catch (Exception ex)
            {
                diagnostics?.ReportError($"Failed to create project: {ex.Message}");
                return false;
            }
        }
    }
}
=======
using System.Text.Json;
using System.Xml;
using System.Xml.Serialization;
using uhigh.Net.Diagnostics;

namespace uhigh.Net
{
    /// <summary>
    /// The project file class
    /// </summary>
    public class ProjectFile
    {
        /// <summary>
        /// The camel case
        /// </summary>
        private static readonly JsonSerializerOptions JsonOptions = new()
        {
            WriteIndented = true,
            PropertyNamingPolicy = JsonNamingPolicy.CamelCase
        };

        /// <summary>
        /// The uhigh project
        /// </summary>
        private static readonly XmlSerializer Serializer = new(typeof(uhighProject));

        /// <summary>
        /// Loads the project path
        /// </summary>
        /// <param name="projectPath">The project path</param>
        /// <param name="diagnostics">The diagnostics</param>
        /// <returns>A task containing the uhigh project</returns>
        public static async Task<uhighProject?> LoadAsync(string projectPath, DiagnosticsReporter? diagnostics = null)
        {
            try
            {
                if (!File.Exists(projectPath))
                {
                    diagnostics?.ReportError($"Project file not found: {projectPath}");
                    return null;
                }

                // Check if this is actually a project file by extension
                if (!projectPath.EndsWith(".uhighproj", StringComparison.OrdinalIgnoreCase))
                {
                    diagnostics?.ReportError($"Invalid project file extension. Expected .uhighproj, got: {Path.GetExtension(projectPath)}");
                    return null;
                }

                using var stream = new FileStream(projectPath, FileMode.Open, FileAccess.Read);
                var project = (uhighProject?)Serializer.Deserialize(stream);
                
                if (project == null)
                {
                    diagnostics?.ReportError($"Failed to parse project file: {projectPath}");
                    return null;
                }

                // Resolve relative paths relative to the project directory
                var projectDir = Path.GetDirectoryName(Path.GetFullPath(projectPath)) ?? "";
                diagnostics?.ReportInfo($"Project directory: {projectDir}");
                
                // Keep source files as relative paths for now - they'll be resolved during compilation
                // This allows the project file to remain portable
                for (int i = 0; i < project.SourceFiles.Count; i++)
                {
                    var relativePath = project.SourceFiles[i];
                    var fullPath = Path.IsPathRooted(relativePath) 
                        ? relativePath 
                        : Path.Combine(projectDir, relativePath);
                    
                    var exists = File.Exists(fullPath);
                    diagnostics?.ReportInfo($"Source file: {relativePath} (exists: {exists})");
                    
                    if (!exists)
                    {
                        diagnostics?.ReportWarning($"Source file not found: {fullPath}");
                    }
                }

                diagnostics?.ReportInfo($"Loaded project: {project.Name} v{project.Version} with {project.SourceFiles.Count} source files");
                
                return project;
            }
            catch (Exception ex)
            {
                diagnostics?.ReportError($"Failed to load project file {projectPath}: {ex.Message}");
                return null;
            }
        }

        /// <summary>
        /// Saves the project
        /// </summary>
        /// <param name="project">The project</param>
        /// <param name="projectPath">The project path</param>
        /// <param name="diagnostics">The diagnostics</param>
        /// <returns>A task containing the bool</returns>
        public static async Task<bool> SaveAsync(uhighProject project, string projectPath, DiagnosticsReporter? diagnostics = null)
        {
            try
            {
                var settings = new XmlWriterSettings
                {
                    Indent = true,
                    IndentChars = "  ",
                    NewLineChars = "\n",
                    Async = true
                };

                using var writer = XmlWriter.Create(projectPath, settings);
                Serializer.Serialize(writer, project);
                await writer.FlushAsync();
                
                diagnostics?.ReportInfo($"Saved project file: {projectPath}");
                return true;
            }
            catch (Exception ex)
            {
                diagnostics?.ReportError($"Failed to save project file {projectPath}: {ex.Message}");
                return false;
            }
        }

        /// <summary>
        /// Creates the project name
        /// </summary>
        /// <param name="projectName">The project name</param>
        /// <param name="projectDir">The project dir</param>
        /// <param name="diagnostics">The diagnostics</param>
        /// <returns>A task containing the bool</returns>
        public static async Task<bool> CreateAsync(string projectName, string projectDir, DiagnosticsReporter? diagnostics = null)
        {
            try
            {
                var project = uhighProject.CreateDefault(projectName);
                var projectPath = Path.Combine(projectDir, $"{projectName}.uhighproj");

                // Create directory if it doesn't exist
                if (!Directory.Exists(projectDir))
                {
                    Directory.CreateDirectory(projectDir);
                }

                // Create a default main.uh file
                var mainuhighPath = Path.Combine(projectDir, "main.uh");
                if (!File.Exists(mainuhighPath))
                {
                    var defaultCode = $@"// {projectName} - Generated by the μHigh.Net project file creator
using System
using StdLib
namespace {projectName}
{{
    public class Program
    {{
        /// <summary>
        /// Main entry point for the μHigh program
        /// </summary>
        /// <param name=""args"">Command line arguments</param>
        /// <returns>void</returns>
    
        public static func Main(args: string[]) : void
        {{
            IO.Print(""Hello, μHigh! from {projectName}."");
        }}
    }}
}}
";
                    await File.WriteAllTextAsync(mainuhighPath, defaultCode);
                }

                return await SaveAsync(project, projectPath, diagnostics);
            }
            catch (Exception ex)
            {
                diagnostics?.ReportError($"Failed to create project: {ex.Message}");
                return false;
            }
        }
    }
}
>>>>>>> eb18c7b4
<|MERGE_RESOLUTION|>--- conflicted
+++ resolved
@@ -1,4 +1,3 @@
-<<<<<<< HEAD
 using System.Text.Json;
 using System.Xml;
 using System.Xml.Serialization;
@@ -179,187 +178,4 @@
             }
         }
     }
-}
-=======
-using System.Text.Json;
-using System.Xml;
-using System.Xml.Serialization;
-using uhigh.Net.Diagnostics;
-
-namespace uhigh.Net
-{
-    /// <summary>
-    /// The project file class
-    /// </summary>
-    public class ProjectFile
-    {
-        /// <summary>
-        /// The camel case
-        /// </summary>
-        private static readonly JsonSerializerOptions JsonOptions = new()
-        {
-            WriteIndented = true,
-            PropertyNamingPolicy = JsonNamingPolicy.CamelCase
-        };
-
-        /// <summary>
-        /// The uhigh project
-        /// </summary>
-        private static readonly XmlSerializer Serializer = new(typeof(uhighProject));
-
-        /// <summary>
-        /// Loads the project path
-        /// </summary>
-        /// <param name="projectPath">The project path</param>
-        /// <param name="diagnostics">The diagnostics</param>
-        /// <returns>A task containing the uhigh project</returns>
-        public static async Task<uhighProject?> LoadAsync(string projectPath, DiagnosticsReporter? diagnostics = null)
-        {
-            try
-            {
-                if (!File.Exists(projectPath))
-                {
-                    diagnostics?.ReportError($"Project file not found: {projectPath}");
-                    return null;
-                }
-
-                // Check if this is actually a project file by extension
-                if (!projectPath.EndsWith(".uhighproj", StringComparison.OrdinalIgnoreCase))
-                {
-                    diagnostics?.ReportError($"Invalid project file extension. Expected .uhighproj, got: {Path.GetExtension(projectPath)}");
-                    return null;
-                }
-
-                using var stream = new FileStream(projectPath, FileMode.Open, FileAccess.Read);
-                var project = (uhighProject?)Serializer.Deserialize(stream);
-                
-                if (project == null)
-                {
-                    diagnostics?.ReportError($"Failed to parse project file: {projectPath}");
-                    return null;
-                }
-
-                // Resolve relative paths relative to the project directory
-                var projectDir = Path.GetDirectoryName(Path.GetFullPath(projectPath)) ?? "";
-                diagnostics?.ReportInfo($"Project directory: {projectDir}");
-                
-                // Keep source files as relative paths for now - they'll be resolved during compilation
-                // This allows the project file to remain portable
-                for (int i = 0; i < project.SourceFiles.Count; i++)
-                {
-                    var relativePath = project.SourceFiles[i];
-                    var fullPath = Path.IsPathRooted(relativePath) 
-                        ? relativePath 
-                        : Path.Combine(projectDir, relativePath);
-                    
-                    var exists = File.Exists(fullPath);
-                    diagnostics?.ReportInfo($"Source file: {relativePath} (exists: {exists})");
-                    
-                    if (!exists)
-                    {
-                        diagnostics?.ReportWarning($"Source file not found: {fullPath}");
-                    }
-                }
-
-                diagnostics?.ReportInfo($"Loaded project: {project.Name} v{project.Version} with {project.SourceFiles.Count} source files");
-                
-                return project;
-            }
-            catch (Exception ex)
-            {
-                diagnostics?.ReportError($"Failed to load project file {projectPath}: {ex.Message}");
-                return null;
-            }
-        }
-
-        /// <summary>
-        /// Saves the project
-        /// </summary>
-        /// <param name="project">The project</param>
-        /// <param name="projectPath">The project path</param>
-        /// <param name="diagnostics">The diagnostics</param>
-        /// <returns>A task containing the bool</returns>
-        public static async Task<bool> SaveAsync(uhighProject project, string projectPath, DiagnosticsReporter? diagnostics = null)
-        {
-            try
-            {
-                var settings = new XmlWriterSettings
-                {
-                    Indent = true,
-                    IndentChars = "  ",
-                    NewLineChars = "\n",
-                    Async = true
-                };
-
-                using var writer = XmlWriter.Create(projectPath, settings);
-                Serializer.Serialize(writer, project);
-                await writer.FlushAsync();
-                
-                diagnostics?.ReportInfo($"Saved project file: {projectPath}");
-                return true;
-            }
-            catch (Exception ex)
-            {
-                diagnostics?.ReportError($"Failed to save project file {projectPath}: {ex.Message}");
-                return false;
-            }
-        }
-
-        /// <summary>
-        /// Creates the project name
-        /// </summary>
-        /// <param name="projectName">The project name</param>
-        /// <param name="projectDir">The project dir</param>
-        /// <param name="diagnostics">The diagnostics</param>
-        /// <returns>A task containing the bool</returns>
-        public static async Task<bool> CreateAsync(string projectName, string projectDir, DiagnosticsReporter? diagnostics = null)
-        {
-            try
-            {
-                var project = uhighProject.CreateDefault(projectName);
-                var projectPath = Path.Combine(projectDir, $"{projectName}.uhighproj");
-
-                // Create directory if it doesn't exist
-                if (!Directory.Exists(projectDir))
-                {
-                    Directory.CreateDirectory(projectDir);
-                }
-
-                // Create a default main.uh file
-                var mainuhighPath = Path.Combine(projectDir, "main.uh");
-                if (!File.Exists(mainuhighPath))
-                {
-                    var defaultCode = $@"// {projectName} - Generated by the μHigh.Net project file creator
-using System
-using StdLib
-namespace {projectName}
-{{
-    public class Program
-    {{
-        /// <summary>
-        /// Main entry point for the μHigh program
-        /// </summary>
-        /// <param name=""args"">Command line arguments</param>
-        /// <returns>void</returns>
-    
-        public static func Main(args: string[]) : void
-        {{
-            IO.Print(""Hello, μHigh! from {projectName}."");
-        }}
-    }}
-}}
-";
-                    await File.WriteAllTextAsync(mainuhighPath, defaultCode);
-                }
-
-                return await SaveAsync(project, projectPath, diagnostics);
-            }
-            catch (Exception ex)
-            {
-                diagnostics?.ReportError($"Failed to create project: {ex.Message}");
-                return false;
-            }
-        }
-    }
-}
->>>>>>> eb18c7b4
+}